"""Create, evolve and save a binary star population.

Large populations are RAM limited when holding an arbitrary
number of BinaryStar instances. Therefore, by default the BinaryPopulation
will generate binaries, evolve, and try to save them to disk one at a time.

Create a BinaryPopulation instance from an inifile:
I. CREATING A POPULATION
------------------------
a) One-liner for creating a BinaryPopulation from an inifile:

> BinaryPopulation.from_ini('<PATH_TO_POSYDON>' \
            '/posydon/popsyn/population_params_default.ini')
"""


__authors__ = [
    "Kyle Akira Rocha <kylerocha2024@u.northwestern.edu>",
    "Jeffrey Andrews <jeffrey.andrews@northwestern.edu>",
    "Konstantinos Kovlakas <Konstantinos.Kovlakas@unige.ch>",
    "Devina Misra <devina.misra@unige.ch>",
    "Simone Bavera <Simone.Bavera@unige.ch>",
]


__credits__ = ["Nam Tran <tranhn03@gmail.com>"]


import pandas as pd
import numpy as np
import warnings
import traceback
import atexit
import os
from tqdm import tqdm
import psutil
import random
import sys

if 'posydon.binary_evol.binarystar' not in sys.modules.keys():
    from posydon.binary_evol.binarystar import BinaryStar
from posydon.binary_evol.singlestar import (SingleStar,properties_massless_remnant)
from posydon.binary_evol.simulationproperties import SimulationProperties
from posydon.popsyn.star_formation_history import get_formation_times

from posydon.popsyn.independent_sample import generate_independent_samples
from posydon.utils.common_functions import (orbital_period_from_separation,
                                            orbital_separation_from_period)
from posydon.popsyn.defaults import default_kwargs
from posydon.popsyn.io import binarypop_kwargs_from_ini
from posydon.utils.constants import Zsun


# 'event' usually 10 but 'detached (Integration failure)' can occur
HISTORY_MIN_ITEMSIZE = {'state': 30, 'event': 25, 'step_names': 20,
                        'S1_state': 31, 'S2_state': 31,
                        'mass_transfer_case': 7,
                        'S1_SN_type': 5, 'S2_SN_type': 5}
ONELINE_MIN_ITEMSIZE = {'state_i': 30, 'state_f': 30,
                        'event_i': 10, 'event_f': 10,
                        'step_names_i': 20, 'step_names_f': 20,
                        'S1_state_i': 31, 'S1_state_f': 31,
                        'S2_state_i': 31, 'S2_state_f': 31,
                        'mass_transfer_case_i': 7, 'mass_transfer_case_f': 7,
<<<<<<< HEAD
                        'S1_SN_type': 5, 'S2_SN_type': 5}
=======
                        'S1_SN_type': 5, 'S2_SN_type': 5,
                        'interp_class_HMS_HMS' : 15, 'interp_class_CO_HeMS' : 15,
                        'interp_class_CO_HMS_RLO' : 15, 'interp_class_CO_HeMS_RLO' : 15}
>>>>>>> f32eff41

# BinaryPopulation will enforce a constant metallicity accross all steps that
# load stellar or binary models by checked this list of steps.
STEP_NAMES_LOADING_GRIDS = [
<<<<<<< HEAD
    'step_HMS_HMS', 'step_CO_HeMS', 'step_CO_HMS_RLO', 'step_detached'
=======
    'step_HMS_HMS', 'step_CO_HeMS', 'step_CO_HMS_RLO', 'step_CO_HeMS_RLO', 'step_detached','step_isolated','step_disrupted','step_initially_single', 'step_merged'
>>>>>>> f32eff41
]

class BinaryPopulation:
    """Handle a binary star population."""

    def __init__(self, **kwargs):
        """Initialize the binary population object.

        Parameters
        ----------
        number_of_binaries : int
            Size of the population
        population_properties : SimulationProperties
            Instance of simulationproperties holding steps.
        """
        # Set population kwargs - first set defaults, then add updates
        self.kwargs = default_kwargs.copy()
        for key, arg in kwargs.items():
            self.kwargs[key] = arg
        # Have a binary fraction change the number_of binaries.
        self.binary_fraction = self.kwargs.get('binary_fraction')
        self.number_of_binaries = self.kwargs.get('number_of_binaries')

        self.population_properties = self.kwargs.get('population_properties',
                                                     SimulationProperties())
        atexit.register(lambda: BinaryPopulation.close(self))

        self.population_properties.max_simulation_time = self.kwargs.get(
            'max_simulation_time')  # years

        entropy = self.kwargs.get('entropy', None)
        seq = np.random.SeedSequence(entropy=entropy)

        self.comm = self.kwargs.pop('comm', None)
        if self.comm is not None:
            self.rank = self.comm.Get_rank()
            self.size = self.comm.Get_size()
            seed_seq = [i for i in seq.spawn(self.size)][self.rank]
        else:
            seed_seq = seq

        self.RNG = np.random.default_rng(seed=seed_seq)
        self.kwargs['RNG'] = self.RNG
        self.entropy = self.RNG.bit_generator._seed_seq.entropy
        self.kwargs['entropy'] = self.entropy

        self.manager = PopulationManager(**self.kwargs)

        # use manager methods
        self.to_df = self.manager.to_df
        self.to_oneline_df = self.manager.to_oneline_df
        self.find_failed = self.manager.find_failed

    @classmethod
    def from_ini(cls, path, verbose=False):
        """Create a BinaryPopulation instance from an inifile.

        Parameters
        ----------
        path : str
            Path to an inifile to load in.

        verbose : bool
            Print useful info.

        Returns
        -------
        BinaryPopulation
            A new instance of a BinaryPopulation.
        """
        kwargs = binarypop_kwargs_from_ini(path, verbose=verbose)
        return cls(**kwargs)

    def evolve(self, **kwargs):
        """Evolve a binary population.

        Parameters
        ----------
        indices : list, optional
            Custom binary indices to use. Default is range(number_of_binaries).
            If running with MPI, indices are split between processes if given.
        breakdown_to_df : bool, True
            Breakdown a binary after evolution, converting to dataframe and
            removing the binary instance from memory.
        tqdm : bool, False
            Show tqdm progress bar during evolution.

        Returns
        -------
        None
        """
        # combine kw defined at init and any passed here
        kw = {**self.kwargs, **kwargs}
        tqdm_bool = kw.get('tqdm', False)
        breakdown_to_df_bool = kw.get('breakdown_to_df', True)
        from_hdf_bool = kw.get('from_hdf', False)

        if self.comm is None:   # do regular evolution
            indices = kw.get('indices',
                             list(range(self.number_of_binaries)))
            params = {'indices':indices,
                      'tqdm':tqdm_bool,
                      'breakdown_to_df':breakdown_to_df_bool,
                      'from_hdf':from_hdf_bool}
            self.kwargs.update(params)

            self._safe_evolve(**self.kwargs)
        else:
            # do MPI evolution
            indices = kw.get('indices',
                            list(range(self.number_of_binaries)))
            indices_split = np.array_split(indices, self.size)
            batch_indices = indices_split[self.rank]
            mpi_tqdm_bool = True if (tqdm_bool and self.rank == 0) else False

            params = {'indices':batch_indices,
                      'tqdm':mpi_tqdm_bool,
                      'breakdown_to_df':breakdown_to_df_bool,
                      'from_hdf':from_hdf_bool}
            self.kwargs.update(params)

            self._safe_evolve(**self.kwargs)

    def _safe_evolve(self, **kwargs):
        """Evolve binaries in a population, catching warnings/exceptions."""
        if not self.population_properties.steps_loaded:
            # Enforce the same metallicity for all grid steps
            for step_name, tup in self.population_properties.kwargs.items():

                if step_name in STEP_NAMES_LOADING_GRIDS:
                    step_function, step_kwargs = tup # unpack params
                    step_kwargs['metallicity'] = self.kwargs.get('metallicity', 1)

                    # update the step kwargs, override metallicity
                    modified_tup = (step_function, step_kwargs)
                    self.population_properties.kwargs[step_name] = modified_tup

            self.population_properties.load_steps()

        indices = kwargs.get('indices', list(range(self.number_of_binaries)))

        indices_for_iter = (tqdm(indices) if kwargs.get('tqdm', False)
                            else indices)
        breakdown_to_df = kwargs.get('breakdown_to_df', True)
        optimize_ram = kwargs.get("optimize_ram", True)
        self.kwargs['optimize_ram'] = optimize_ram

        ram_per_cpu = kwargs.get("ram_per_cpu", None)

        if optimize_ram:
            dump_rate = kwargs.get(
                "dump_rate", int(len(indices_for_iter) / 10))
            dump_rate = np.max([dump_rate, 1])

        # Set temporary directory for population batches
        temp_directory = os.path.abspath(
            kwargs.get("temp_directory", "batches"))
        self.kwargs['temp_directory'] = temp_directory

        kw = self.kwargs.copy()

        # Create temporary directory if it doesn't exist
        # Built to handle MPI
        if self.comm is None:
            if not os.path.exists(temp_directory):
                os.makedirs(temp_directory)
        else:
            if self.rank == 0:
                if not os.path.exists(temp_directory):
                    os.makedirs(temp_directory)

        filenames = []

        for j, index in enumerate(indices_for_iter):

            if kwargs.get('from_hdf', False):
                #generator
                binary = self.manager.from_hdf(index, restore=True).pop()
            else:
                binary = self.manager.generate(index=index, **self.kwargs)
            binary.properties = self.population_properties

            with warnings.catch_warnings(record=True) as w:
                try:
                    binary.evolve()
                except Exception:
                    binary.event = 'FAILED'
                    binary.traceback = traceback.format_exc()
                if len(w) > 0:
                    warnings.simplefilter("always")
                    binary.warning_message = [x.message for x in w]

            if breakdown_to_df:
                self.manager.breakdown_to_df(binary, **self.kwargs)

            # Save data at some frequency
            if (optimize_ram
                    and j % dump_rate == 0 and j != 0 and ram_per_cpu is None):

                # Create filenames for each batch
                if(self.comm is None):
                    path = os.path.join(temp_directory, f"{j}_evolution.batch")
                else:
                    path = os.path.join(temp_directory,
                                        f"{j}_evolution.batch.{self.rank}")

                # save binaries to disk for RAM optimization
                self.manager.save(path, mode="w", **kw)
                filenames.append(path)

                if(breakdown_to_df):
                    self.manager.clear_dfs()
                else:
                    self.manager.remove(self.manager.binaries.copy())

            # Check to see if used memory is greater than 99% of allowed memory
            # rss gives memory usage in bytes, so divide by 2^30 to get GBs
            elif (optimize_ram and ram_per_cpu is not None
                  and psutil.Process().memory_info().rss / (1024**3)
                  >= 0.9 * ram_per_cpu):

                if(self.comm is None):
                    path = os.path.join(temp_directory, f"{j}_evolution.batch")
                else:
                    path = os.path.join(temp_directory,
                                        f"{j}_evolution.batch.{self.rank}")

                # save binaries to disk for RAM optimization
                self.manager.save(path, mode="w", **kw)
                filenames.append(path)

                if(breakdown_to_df):
                    self.manager.clear_dfs()
                else:
                    self.manager.remove(self.manager.binaries.copy())


        # handling case if dump rate is not multiple of population size
        if ((len(self.manager.binaries) != 0
                or len(self.manager.history_dfs) != 0)
                and optimize_ram):

            if(self.comm is None):
                path = os.path.join(temp_directory, "leftover_evolution.batch")
            else:
                path = os.path.join(temp_directory,
                                    f"leftover_evolution.batch.{self.rank}")

            # save binaries to disk for RAM optimization
            self.manager.save(path, mode="w", **kw)
            filenames.append(path)

            if(breakdown_to_df):
                self.manager.clear_dfs()
            else:
                self.manager.remove(self.manager.binaries.copy())

        if optimize_ram:
            # combining files
            if self.comm is None:
                self.combine_saved_files(os.path.join(temp_directory,
                                                      "evolution.combined"),
                                         filenames, mode = "w")
            else:
                self.combine_saved_files(
                    os.path.join(temp_directory,
                                 f"evolution.combined.{self.rank}"),
                    filenames, mode = "w")

        else:
            if self.comm is None:
                self.manager.save(os.path.join(temp_directory,
                                               "evolution.combined"),
                                  mode='w',
                                  **kwargs)
            else:
                self.manager.save(
                    os.path.join(temp_directory,
                                 f"evolution.combined.{self.rank}"),
                    mode='w', **kwargs)

    def save(self, save_path, **kwargs):
        """Save BinaryPopulation to hdf file."""
        optimize_ram = self.kwargs['optimize_ram']
        temp_directory = self.kwargs['temp_directory']
        mode = self.kwargs.get('mode', 'a')

        if self.comm is None:
            if optimize_ram:
                os.rename(os.path.join(temp_directory, "evolution.combined"),
                          save_path)
            else:
                self.manager.save(save_path, mode=mode, **kwargs)
        else:
            absolute_filepath = os.path.abspath(save_path)
            dir_name = os.path.dirname(absolute_filepath)
            file_name = os.path.basename(absolute_filepath)

            if os.path.isdir(absolute_filepath):
                file_name = 'backup_save_pop_data.h5'
                file_path = os.path.join(dir_name, file_name)
                warnings.warn('The provided path is a directory - saving '
                              'to {0} instead.'.format(file_path), Warning)

            self.comm.Barrier()

            if self.rank == 0:

                file_name = os.path.basename(absolute_filepath)
                tmp_files = [os.path.join(
                    self.kwargs["temp_directory"], f"evolution.combined.{i}")
                             for i in range(self.size)]

                self.combine_saved_files(absolute_filepath, tmp_files, mode=mode, **kwargs)

            else:
                return

    def make_temp_fname(self):
        """Get a valid filename for the temporary file."""
        temp_directory = self.kwargs['temp_directory']
        return os.path.join(temp_directory, f"evolution.combined.{self.rank}")
        # return os.path.join(dir_name, '.tmp{}_'.format(rank) + file_name)

    def combine_saved_files(self, absolute_filepath, file_names, **kwargs):
        """Combine various temporary files in a given folder."""
        dir_name = os.path.dirname(absolute_filepath)

        history_cols = pd.read_hdf(file_names[0], key='history').columns
        oneline_cols = pd.read_hdf(file_names[0], key='oneline').columns

        history_tmp = pd.read_hdf(file_names[0], key='history')

        history_min_itemsize = {key: val for key, val in
                                HISTORY_MIN_ITEMSIZE.items()
                                if key in history_cols}
        oneline_min_itemsize = {key: val for key, val in
                                ONELINE_MIN_ITEMSIZE.items()
                                if key in oneline_cols}
        mode = kwargs.get('mode', 'a')
        complib = kwargs.get('complib', 'zlib')
        complevel = kwargs.get('complevel', 9)
        
        with pd.HDFStore(absolute_filepath, mode=mode, complevel=complevel, complib=complib) as store:
            for f in file_names:
                # strings itemsize set by first append max value,
                # which may not be largest string
                try:
                    store.append('history', pd.read_hdf(f, key='history'),
                                 min_itemsize=history_min_itemsize)
                    store.append('oneline', pd.read_hdf(f, key='oneline'),
                                 min_itemsize=oneline_min_itemsize)
                    os.remove(f)
                except Exception:
                    print(traceback.format_exc(), flush=True)

    def close(self):
        """Close loaded h5 files from SimulationProperties."""
        self.population_properties.close()
        self.manager.close()

    def __getstate__(self):
        """Prepare the BinaryPopulation to be 'pickled'."""
        # In order to be generally picklable, we need to discard the
        # communicator object before trying.
        d = self.__dict__
        d["comm"] = None
        prop = d['population_properties']
        if prop.steps_loaded:
            prop.close()
        return d

    def __iter__(self):
        """Iterate the binaries."""
        return iter(self.manager)

    def __getitem__(self, key):
        """Get the k-th binary."""
        return self.manager[key]

    def __len__(self):
        """Get the number of binaries in the population."""
        return len(self.manager)

    def __repr__(self):
        """Report key properties of the object."""
        s = "<{}.{} at {}>\n".format(
            self.__class__.__module__, self.__class__.__name__, hex(id(self))
        )
        for key, arg in self.kwargs.items():
            s += "{}: {}\n".format(key, arg)
        return s


class PopulationManager:
    """Manage a population of binaries."""

    def __init__(self, file_name=None, **kwargs):
        """Initialize a PopulationManager instance."""
        self.kwargs = kwargs.copy()
        self.binaries = []
        self.indices = []
        self.history_dfs = []
        self.oneline_dfs = []

        self.binary_generator = BinaryGenerator(**kwargs)
        self.entropy = self.binary_generator.entropy

        if file_name:
            self.store = pd.HDFStore(file_name, mode='r',)
            atexit.register(lambda: PopulationManager.close(self))

    def close(self):
        """Close the HDF5 file."""
        if hasattr(self, 'store'):
            self.store.close()

    def append(self, binary):
        """Add a binary instance internaly."""
        if isinstance(binary, (list, np.ndarray)):
            self.indices.append([b.index for b in binary])
            self.binaries.extend(list(binary))
        elif isinstance(binary, BinaryStar):
            self.indices.append(binary.index)
            self.binaries.append(binary)
        else:
            raise ValueError('Must be BinaryStar or list of BinaryStars')

    def remove(self, binary):
        """Remove a binary instance."""
        if isinstance(binary, (list, np.ndarray)):
            for b in binary:
                self.binaries.remove(b)
                self.indices.remove(b.index)

        elif isinstance(binary, BinaryStar):
            self.binaries.remove(binary)
            self.indices.remove(binary.index)
        else:
            raise ValueError('Must be BinaryStar or list of BinaryStars')

    def clear_dfs(self):
        """Remove all dfs."""
        self.history_dfs = []
        self.oneline_dfs = []

    def breakdown_to_df(self, binary, **kwargs):
        """Breakdown to a pandas DataFrame.

        Breakdown a binary into more convenient data type, store it, and
        remove the BinaryStar instance from self.

        """
        try:
            history = binary.to_df(**kwargs)
            self.history_dfs.append(history)
            oneline = binary.to_oneline_df(**kwargs)
            self.oneline_dfs.append(oneline)
            self.remove(binary)
        except Exception as err:
            print("Error during breakdown of {0}:\n{1}".
                  format(str(binary), err))

    def to_df(self, selection_function=None, **kwargs):
        """Convert all binaries to dataframe."""
        if len(self.binaries) == 0 and len(self.history_dfs) == 0:
            return
        is_callable = callable(selection_function)
        holder = []
        if len(self.binaries) > 0:
            for binary in self.binaries:
                if not is_callable or (is_callable
                                       and selection_function(binary)):
                    holder.append(binary.to_df(**kwargs))
        elif len(self.history_dfs) > 0:
            holder.extend(self.history_dfs)

        if len(holder) > 0:
            return pd.concat(holder, axis=0, ignore_index=False)

    def to_oneline_df(self, selection_function=None, **kwargs):
        """Convert all binaries to oneline dataframe."""
        if len(self.binaries) == 0 and len(self.oneline_dfs) == 0:
            return
        is_callable = callable(selection_function)
        holder = []
        if len(self.binaries) > 0:
            for binary in self.binaries:
                if not is_callable or (is_callable
                                       and selection_function(binary)):
                    holder.append(binary.to_oneline_df(**kwargs))
        elif len(self.oneline_dfs) > 0:
            holder.extend(self.oneline_dfs)

        if len(holder) > 0:
            return pd.concat(holder, axis=0, ignore_index=False)

    def find_failed(self,):
        """Find any failed binaries in the population."""
        if len(self) > 0:
            return [b for b in self if b.event == 'FAILED']
        elif len(self.history_dfs) > 0:
            failed_dfs = [f for f in self.history_dfs
                          if f['event'].iloc[-1] == 'FAILED']
            if bool(failed_dfs):
                return pd.concat(failed_dfs, axis=0, ignore_index=False)
            else:
                return failed_dfs

    def generate(self, **kwargs):
        """Generate a binary by drawing from the binary_generator.

        This can be a callable or a generator.
        """
        binary = self.binary_generator.draw_initial_binary(**kwargs)
        self.append(binary)
        return binary

    def from_hdf(self, indices, where=None, restore=False):
        """Load a BinaryStar instance from an hdf file of a saved population.

        Parameters
        ----------
        indices : int, list
            Selects the binaries to load.
        where : str
            Query performed on disk to select history and oneline DataFrames.
        restore : bool
            Restore binaries back to initial conditions.

        """
        if where is None:
            query_str = 'index==indices'
        else:
            query_str = str(where)

        hist = self.store.select(key='history', where=query_str)
        oneline = self.store.select(key='oneline', where=query_str)

        binary_holder = []
        for i in np.unique(hist.index):
            binary = BinaryStar.from_df(
                hist.loc[i],
                extra_columns=self.kwargs.get('extra_columns', []))

            # if the binary has failed
            if bool(oneline.loc[[i]]['FAILED'].values[-1]):
                setattr(binary, 'event', 'FAILED')

            bin_scalars = self.kwargs.get('scalar_names', [])
            s1_scalars = self.kwargs.get(
                'S1_kwargs', {}).get('scalar_names', [])
            s2_scalars = self.kwargs.get(
                'S2_kwargs', {}).get('scalar_names', [])
            if any([bool(bin_scalars), bool(s1_scalars), bool(s2_scalars)]):
                oline_bin = BinaryStar.from_oneline_df(
                        oneline.loc[[i]],
                        extra_columns=self.kwargs.get('extra_columns', [])
                )
                for name in bin_scalars:
                    val = getattr(oline_bin, name)
                    setattr(binary, name, val)
                for name in s1_scalars:
                    val = getattr(oline_bin.star_1, name)
                    setattr(binary.star_1, name, val)
                for name in s2_scalars:
                    val = getattr(oline_bin.star_2, name)
                    setattr(binary.star_2, name, val)

                del oline_bin

            binary_holder.append(binary)
            self.append(binary)

        if restore:
            [b.restore() for b in binary_holder]

        return binary_holder

    def save(self, fname, **kwargs):
        """Save binaries to an hdf file using pandas HDFStore.

        Any object dtype columns not parsed by infer_objects() is converted to
        a string.

        Parameters
        ----------
        fname : str
            Name of hdf file saved.
        mode : {'a', 'w', 'r', 'r+'}, default 'a'
            See pandas HDFStore docs
        complib : {'zlib', 'lzo', 'bzip2', 'blosc'}, default 'zlib'
            Compression library. See HDFStore docs
        complevel : int, 0-9, default 9
            Level of compression. See HDFStore docs
        kwargs : dict
            Arguments for `BinaryStar` methods `to_df` and `to_oneline_df`.

        Returns
        -------
        None
        """
        mode = kwargs.get('mode', 'a')
        complib = kwargs.get('complib', 'zlib')
        complevel = kwargs.get('complevel', 9)

        with pd.HDFStore(fname, mode=mode, complevel=complevel, complib=complib) as store:
            history_df = self.to_df(**kwargs)
            store.append('history', history_df, data_columns=True)

            online_df = self.to_oneline_df(**kwargs)
            store.append('oneline', online_df, data_columns=True)
        
        return


    def __getitem__(self, key):
        """Return the key-th binary."""
        return self.binaries[key]

    def __iter__(self):
        """Iterate the binaries in the population."""
        return iter(self.binaries)

    def __len__(self):
        """Return the number of binaries in the population."""
        return len(self.binaries)

    def __bool__(self):
        """Evaluate as True if binaries have been appended."""
        return len(self) > 0


class BinaryGenerator:
    """Generate binaries to be included in a BinaryPopulation."""

    def __init__(self, sampler=generate_independent_samples,
                 RNG=None, **kwargs):
        """Initialize the BinaryGenerator instance."""
        self._num_gen = 0
        if RNG is None:
            self.RNG = np.random.default_rng()
            self.entropy = self.RNG.bit_generator._seed_seq.entropy
        else:
            assert isinstance(RNG, np.random.Generator)
            self.RNG = RNG
            self.entropy = self.RNG.bit_generator._seed_seq.entropy

        self.kwargs = kwargs.copy()
        self.sampler = sampler
        self.star_formation = kwargs.get('star_formation', 'burst')
        self.binary_fraction =  kwargs.get('binary_fraction', 1)
    def reset_rng(self):
        """Reset the RNG with the stored entropy."""
        self._num_gen = 0
        self.RNG = self.get_original_rng()

    def get_original_rng(self):
        """Return the random-number generator."""
        seq = np.random.SeedSequence(entropy=self.entropy)
        RNG = np.random.default_rng(seed=seq)
        return RNG

    def get_binary_by_iter(self, n=1, **kwargs):
        """Get the nth binary as if n calls were made to draw_intial_binary."""
        RNG = self.get_original_rng()
        original_num_gen = self._num_gen
        if n != 0:  # draw n-1 samples with new original RNG
            self.sampler(
                number_of_binaries=int(n-1), RNG=RNG, **kwargs)
        binary = self.draw_initial_binary(index=n, RNG=RNG, **kwargs)
        self._num_gen = original_num_gen
        return binary

    def draw_initial_samples(self, orbital_scheme='separation', **kwargs):
        """Generate all random varibles."""
        binary_fraction = self.kwargs.get('binary_fraction', 1)
        if not ('RNG' in kwargs.keys()):
            kwargs['RNG'] = self.RNG
        # a, e, M_1, M_2, P
        sampler_output = self.sampler(orbital_scheme, **kwargs)
        if orbital_scheme == 'separation':
            separation, eccentricity, m1, m2 = sampler_output
            orbital_period = orbital_period_from_separation(separation, m1, m2)
        elif orbital_scheme == 'period':
            orbital_period, eccentricity, m1, m2 = sampler_output
            separation = orbital_separation_from_period(orbital_period, m1, m2)
        else:
            raise ValueError("Allowed orbital schemes: separation or period.")

        # formation times
        N_binaries = len(orbital_period)
        formation_times = get_formation_times(N_binaries, **kwargs)

        # indices
        indices = np.arange(self._num_gen, self._num_gen+N_binaries, 1)

        output_dict = {
            'binary_index': indices,
            'binary_fraction':binary_fraction,
            'time': formation_times,
            'separation': separation,
            'eccentricity': eccentricity,
            'orbital_period': orbital_period,
            'S1_mass': m1,
            'S2_mass': m2,
        }
        self._num_gen += N_binaries
        return output_dict

    def draw_initial_binary(self, **kwargs):
        """Return a binary for evolution in a population.

        Parameters
        ----------
        index : int
            Sets binary index. Defaults to number of generated binaries.

        Returns
        -------
        binary : BinaryStar

        """
        sampler_kwargs = kwargs.copy()
        sampler_kwargs['number_of_binaries'] = 1
        sampler_kwargs['RNG'] = kwargs.get('RNG', self.RNG)
        output = self.draw_initial_samples(**sampler_kwargs)

        default_index = output['binary_index'].item()
        # Randomly generated variables

        if self.RNG.uniform() < self.binary_fraction:
            formation_time = output['time'].item()
            separation = output['separation'].item()
            orbital_period = output['orbital_period'].item()
            eccentricity = output['eccentricity'].item()
            m1 = output['S1_mass'].item()
            m2 = output['S2_mass'].item()
            Z_div_Zsun = kwargs.get('metallicity', 1.)
            zams_table = {2.: 2.915e-01,
                          1.: 2.703e-01,
                          0.45: 2.586e-01,
                          0.2: 2.533e-01,
                          0.1: 2.511e-01,
                          0.01: 2.492e-01,
                          0.001: 2.49e-01,
                          0.0001: 2.49e-01}
            Y = zams_table[Z_div_Zsun]
            Z = Z_div_Zsun*Zsun
            X = 1. - Z - Y

            binary_params = dict(
                index=kwargs.get('index', default_index),
                time=formation_time,
                state="detached",
                event="ZAMS",
                separation=separation,
                orbital_period=orbital_period,
                eccentricity=eccentricity,
            )
            star1_params = dict(
                mass=m1,
                state="H-rich_Core_H_burning",
                metallicity=Z,
                center_h1=X,
                center_he4=Y,
            )
            star2_params = dict(
                mass=m2,
                state="H-rich_Core_H_burning",
                metallicity=Z,
                center_h1=X,
                center_he4=Y,
            )
        #If binary_fraction not default a initially single star binary is created.
        else:
            formation_time = output['time'].item()
            separation = np.nan
            orbital_period = np.nan
            eccentricity = np.nan
            m1 = output['S1_mass'].item()
            m2 = output['S2_mass'].item()
            Z_div_Zsun = kwargs.get('metallicity', 1.)
            zams_table = {2.: 2.915e-01,
                          1.: 2.703e-01,
                          0.45: 2.586e-01,
                          0.2: 2.533e-01,
                          0.1: 2.511e-01,
                          0.01: 2.492e-01,
                          0.001: 2.49e-01,
                          0.0001: 2.49e-01}
            Y = zams_table[Z_div_Zsun]
            Z = Z_div_Zsun*Zsun
            X = 1. - Z - Y

            binary_params = dict(
                index=kwargs.get('index', default_index),
                time=formation_time,
                state="initially_single_star",
                event="ZAMS",
                separation=separation,
                orbital_period=orbital_period,
                eccentricity=eccentricity,
            )
            star1_params = dict(
                mass=m1,
                state="H-rich_Core_H_burning",
                metallicity=Z,
                center_h1=X,
                center_he4=Y,
            )
            star2_params = properties_massless_remnant()


        binary = BinaryStar(**binary_params,
                            star_1=SingleStar(**star1_params),
                            star_2=SingleStar(**star2_params))
        return binary

    def __repr__(self,):
        """Report key properties of the BinaryGenerator instance."""
        s = "<{}.{} at {}>\n".format(
            self.__class__.__module__, self.__class__.__name__, hex(id(self))
        )
        s += 'RNG: {}\n'.format(repr(self.RNG))
        s += 'entropy: {}\n'.format(self.entropy)
        for key, arg in self.kwargs.items():
            s += "{}: {}\n".format(key, arg)
        return s<|MERGE_RESOLUTION|>--- conflicted
+++ resolved
@@ -62,22 +62,14 @@
                         'S1_state_i': 31, 'S1_state_f': 31,
                         'S2_state_i': 31, 'S2_state_f': 31,
                         'mass_transfer_case_i': 7, 'mass_transfer_case_f': 7,
-<<<<<<< HEAD
-                        'S1_SN_type': 5, 'S2_SN_type': 5}
-=======
                         'S1_SN_type': 5, 'S2_SN_type': 5,
                         'interp_class_HMS_HMS' : 15, 'interp_class_CO_HeMS' : 15,
                         'interp_class_CO_HMS_RLO' : 15, 'interp_class_CO_HeMS_RLO' : 15}
->>>>>>> f32eff41
 
 # BinaryPopulation will enforce a constant metallicity accross all steps that
 # load stellar or binary models by checked this list of steps.
 STEP_NAMES_LOADING_GRIDS = [
-<<<<<<< HEAD
-    'step_HMS_HMS', 'step_CO_HeMS', 'step_CO_HMS_RLO', 'step_detached'
-=======
     'step_HMS_HMS', 'step_CO_HeMS', 'step_CO_HMS_RLO', 'step_CO_HeMS_RLO', 'step_detached','step_isolated','step_disrupted','step_initially_single', 'step_merged'
->>>>>>> f32eff41
 ]
 
 class BinaryPopulation:
