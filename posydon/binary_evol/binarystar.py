"""The binary object describes current and past state of the binary.

The binary object is composed of two star objects and contains the current and
past states of the binary. Only parameters in the BINARYPROPERTIES list are
stored in the history.

The current parameter value of the star object is accessed as, e.g.
`binary.orbital_period` while its past history with
`binary.orbital_period_history`.

The two stars are accessed as, e.g. `binary.star_1.mass`
while their past history with `binary.star_1.mass_history`.

"""


__authors__ = [
    "Konstantinos Kovlakas <Konstantinos.Kovlakas@unige.ch>",
    "Kyle Akira Rocha <kylerocha2024@u.northwestern.edu>",
    "Simone Bavera <Simone.Bavera@unige.ch>",
    "Jeffrey Andrews <jeffrey.andrews@northwestern.edu>",
    "Nam Tran <tranhn03@gmail.com>",
    "Philipp Moura Srivastava <philipp.msrivastava@gmail.com>",
    "Devina Misra <devina.misra@unige.ch>",
    "Scott Coughlin <scottcoughlin2014@u.northwestern.edu>",
]


import signal
import warnings
import copy
import numpy as np
import pandas as pd
from posydon.binary_evol.simulationproperties import SimulationProperties
from posydon.binary_evol.singlestar import SingleStar, STARPROPERTIES
from posydon.utils.common_functions import (
    check_state_of_star, orbital_period_from_separation,
    orbital_separation_from_period, get_binary_state_and_event_and_mt_case)
from posydon.popsyn.io import (clean_binary_history_df, clean_binary_oneline_df)


# star property: column names in binary history for star 1 and star 2
STAR_ATTRIBUTES_FROM_BINARY_HISTORY = {
    "mass": ["star_1_mass", "star_2_mass"],
    "lg_mdot": ["lg_mstar_dot_1", "lg_mstar_dot_2"],
    "lg_system_mdot": ["lg_system_mdot_1", "lg_system_mdot_2"],
    "lg_wind_mdot": ["lg_wind_mdot_1", "lg_wind_mdot_2"],
}

# only mention those with names different from the column names in history data
STAR_ATTRIBUTES_FROM_STAR_HISTORY = {
    'state': None,                      # to be computed after loading
    'metallicity': None,                # from initial values
    'mass': None,                       # from binary history
    'lg_mdot': None,                    # from binary history
    'lg_system_mdot': None,             # from binary history
    'lg_wind_mdot': None,               # from binary history
    'spin': 'spin_parameter',
    'profile': None
}


BINARY_ATTRIBUTES_FROM_HISTORY = {
    'state': None,
    'event': None,
    'time': 'age',
    'separation': 'binary_separation',
    'orbital_period': 'period_days',
    'eccentricity': None,
    'V_sys': None,
    'mass_transfer_case': None,
    'nearest_neighbour_distance': None
}


BINARYPROPERTIES = [
    # The state and event of the system. For more information, see
    # `posydon.utils.common_functions.get_binary_state_and_event_and_mt_case()
    'state',                    #
    'event',
    'time',                     # age of the system (yr)
    'separation',               # binary orbital separation (solar radii)
    'orbital_period',           # binary orbital period (days)
    'eccentricity',             # binary eccentricity
    'V_sys',                    # list of the 3 systemic velocity coordinates
    # (R_{star} - R_{Roche_lobe}) / R_{Roche_lobe}...
    'rl_relative_overflow_1',   # ...for star 1
    'rl_relative_overflow_2',   # ...for star 2
    'lg_mtransfer_rate',        # log10 of mass lost from the donor (Msun/yr)
    'mass_transfer_case',       # current mass transfer case of the system.
                                # See `get_binary_state_and_event_and_mt_case`
                                # in `posydon.utils.common_functions`.
    'trap_radius',
    'acc_radius',
    't_sync_rad_1',
    't_sync_conv_1',
    't_sync_rad_2',
    't_sync_conv_2',
    'nearest_neighbour_distance',   # the distance of system from its nearest
                                    # neighbour of MESA binary system  in case
                                    # of interpolation during the the end of
                                    # the previous step including MESA psygrid.
                                    # The distance is normalized in the
                                    # parameter space and limits at which it
                                    # was calculated. See `mesa_step` for more.
]


MAXIMUM_STEP_TIME = 120


def signal_handler(signum, frame):
    """React to a maximum time signal."""
    raise Exception("Binary Step Exceeded Alloted Time: {}".
                    format(MAXIMUM_STEP_TIME))


signal.signal(signal.SIGALRM, signal_handler)


class BinaryStar:
    """A class containing the state and history of a stellar binary."""

    def __init__(self, star_1=None, star_2=None, index=None, properties=None,
                 **binary_kwargs):
        """Initialize a binary star.

        Arguments
        ---------
        properties : SimulationProperties
            Instance of the SimulationProperties class (default: None)
        star_1 : SingleStar
            The first star of the binary.
        star_2 : Star
            The second star of the binary.
        **binary_kwargs : dictionary
            List of initialization parameters for a binary
        """
        # Binary Index
        self.index = index

        # Create the two stars
        self.star_1 = star_1 if star_1 is not None else SingleStar()
        self.star_2 = star_2 if star_2 is not None else SingleStar()

        # Set the initial binary properties
        for item in BINARYPROPERTIES:
            if item == 'V_sys':
                setattr(self, item, binary_kwargs.pop(item, [0,0,0]))
            elif item == 'mass_transfer_case':
                setattr(self, item, binary_kwargs.pop(item, 'None'))
            elif item == 'nearest_neighbour_distance':
                setattr(self, item, binary_kwargs.pop(item, ['None',
                                                             'None',
                                                             'None']))
            else:
                setattr(self, item, binary_kwargs.pop(item, None))
            setattr(self, item + '_history', [getattr(self, item)])
        for key, val in binary_kwargs.items():
            setattr(self, key, val)
        if not hasattr(self, 'inspiral_time'):
            self.inspiral_time = None
        if not hasattr(self, 'mass_transfer_case'):
            self.mass_transfer_case = 'None'
        # if not hasattr(self, 'V_sys'):
        #     self.V_sys = [0, 0, 0]
        
<<<<<<< HEAD
        # store innterpolation_class for each step_MESA
=======
        # store interpolation_class and mt_history for each step_MESA
>>>>>>> b218c045
        for grid_type in ['HMS_HMS','CO_HMS_RLO','CO_HeMS','CO_HeMS_RLO']:
            if not hasattr(self, f'interp_class_{grid_type}'):
                setattr(self, f'interp_class_{grid_type}', None)
            if not hasattr(self, f'mt_history_{grid_type}'):
                setattr(self, f'mt_history_{grid_type}', None)

        # SimulationProperties object - parameters & parameterizations
        if isinstance(properties, SimulationProperties):
            self.properties = properties
        else:
            self.properties = SimulationProperties()

    def evolve(self):
        """Evolve a binary from start to finish."""
        self.properties.pre_evolve(self)

        # Code to make sure start time is less than max_simulation_time
        if self.time > self.properties.max_simulation_time:
            raise ValueError(
                "The binary's birth time ({0}) is greater than "
                "`max_simulation_time` ({1}).".format(
                    self.time, self.properties.max_simulation_time))

        max_n_steps = self.properties.max_n_steps_per_binary
        n_steps = 0
        try:
            while (self.event != 'END' and self.event != 'FAILED'
                   and self.event not in self.properties.end_events
                   and self.state not in self.properties.end_states):
                signal.alarm(MAXIMUM_STEP_TIME)
                self.run_step()

                n_steps += 1
                if max_n_steps is not None:
                    if n_steps > max_n_steps:
                        raise Exception("Exceeded maximum number of steps ({})"
                                        .format(max_n_steps))
        finally:
            signal.alarm(0)     # turning off alarm
            self.properties.post_evolve(self)

    def run_step(self):
        """Evolve the binary through one evolutionary step."""
        try:
            total_state = (self.star_1.state, self.star_2.state, self.state,
                           self.event)
            next_step_name = self.properties.flow.get(total_state)
            
            if next_step_name is None:
                warnings.warn("Undefined next step given stars/binary states "
                              "{}.".format(total_state))
                self.event = 'END'
                return

            next_step = getattr(self.properties, next_step_name, None)
            if next_step is None:
                raise ValueError(
                    "Next step name '{}' does not correspond to a function in "
                    "SimulationProperties.".format(next_step_name))

            self.properties.pre_step(self, next_step_name)
            next_step(self)
        finally:
            self.append_state()
            self.properties.post_step(self, next_step_name)

    def append_state(self):
        """Update the history of the binaries' properties."""
        # Append to the binary history lists
        for item in BINARYPROPERTIES:
            getattr(self, item + '_history').append(getattr(self, item))

        # Append to the individual star history lists
        self.star_1.append_state()
        self.star_2.append_state()

    def switch_star(self):
        """Switch stars."""
        self.star_1, self.star_2 = self.star_2, self.star_1

    def restore(self, i=0, delete_history=True):
        """Restore the object to the i-th state.

        Parameters
        ----------
        i : int
            The index of the binary object history to reset the binary to.
            By default 0, i.e. the star will be restored to its initial state.

        """
        # Move current binary properties to the ith step, using its history
        for p in BINARYPROPERTIES:
            setattr(self, p, getattr(self, '{}_history'.format(p))[i])
        for star in (self.star_1, self.star_2):
            star.restore(i)

        # Remove the obsolete history data
        if delete_history:
            for p in BINARYPROPERTIES:
                setattr(self, p + '_history',
                        getattr(self, p + '_history')[0:i + 1])

    def reset(self, properties=None):
        """Reset the binary to its ZAMS state.

        Parameters
        ----------
        properties : SimulationProperties
            Instance of the SimulationProperties class (default: None)

        """
        # If provided, update the simulation properties class
        if properties is not None:
            self.properties = SimulationProperties(properties)

        # Use the restore function to move the binary back to its initial state
        self.restore(i=0)

    def update_star_states(self):
        """Update the states of the two stars in the binary."""
        self.star_1.state = check_state_of_star(
            self.star_1, star_CO=self.star_1.state in ["WD", "BH", "NS"])
        self.star_2.state = check_state_of_star(
            self.star_2, star_CO=self.star_2.state in ["WD", "BH", "NS"])

    def to_df(self, **kwargs):
        """Return history parameters from the binary in a DataFrame.

        Includes star 1 and 2 (S1, S2) data and an extra column 'binary_index'.

        Parameters
        ----------
        extra_columns : dict( 'name':dtype, .... )
            Extra binary parameters to return in DataFrame that are not
            included in BINARYPROPERTIES. All columns must have an
            associated pandas data type.
            Can be used in combination with `only_select_columns`.
            Assumes names have no suffix.
        ignore_columns : list
            Names of binary parameters to ignore.
            Assumes names have `_history` suffix.
        only_select_columns : list
            Names of the only columns to include.
            Assumes names have `_history` suffix.
            Can be used in combination with `extra_columns`.
        null_value : float
            Replace all None values with something else (for saving).
            Default is np.NAN.
        include_S1, include_S2 : bool
            Choose to include star 1 or 2 data to the DataFrame.
            The default is to include both.
        S1_kwargs, S2_kwargs : dict
            kwargs to pass to each star's 'to_df' method (extra/ignore columns)

        Returns
        -------
        pandas DataFrame

        """
        extra_binary_cols_dict = kwargs.get('extra_columns', {})
        extra_columns = list(extra_binary_cols_dict.keys())
        extra_columns_dtypes_user = list(extra_binary_cols_dict.values())
        
        all_keys = (["binary_index"]
                    + [key+'_history' for key in BINARYPROPERTIES]
                    + extra_columns)

        ignore_cols = list(kwargs.get('ignore_columns', []))
        keys_to_save = [i for i in all_keys if not (
            (i.split('_history')[0] in ignore_cols) or (i in ignore_cols))]

        if bool(kwargs.get('only_select_columns')):
            user_keys_to_save = list(kwargs.get('only_select_columns'))
            keys_to_save = (["binary_index"]
                            + [key+'_history' for key in user_keys_to_save]
                            + extra_columns)

        try:
            data_to_save = [getattr(self, key) for key in keys_to_save[1:]]
            col_lengths = [len(x) for x in data_to_save]
            max_col_length = np.max(col_lengths)

            # binary_index
            data_to_save.insert(0, [self.index]*max_col_length)

            where_none = np.array([[True if var is None else False
                                    for var in column]
                                   for column in data_to_save], dtype=bool)

            # If a binary fails, usually history cols have diff lengths.
            # This should append NAN to create even columns.
            all_equal_length_cols = len(set(col_lengths)) == 1
            if not all_equal_length_cols:
                for col in data_to_save:
                    col.extend(['NAN'] * abs(max_col_length - len(col)))

        except AttributeError as err:
            raise AttributeError(
                str(err) + "\n\nAvailable attributes in BinaryStar: \n{}".
                format(self.__dict__.keys()))

        # Convert None to np.NAN by default
        bin_data = np.array(data_to_save, dtype=object)
        bin_data[where_none] = kwargs.get('null_value', np.NAN)

        bin_data = np.transpose(bin_data)

        # remove the _history at the end of all column names
        column_names = [name.split('_history')[0] for name in keys_to_save]
        bin_df = pd.DataFrame(bin_data, columns=column_names)

        # Add 3 columns for V_sys
        if 'V_sys' in column_names:
            V_sys_x = np.zeros(len(bin_df))
            V_sys_y = np.zeros(len(bin_df))
            V_sys_z = np.zeros(len(bin_df))
            for i in range(len(bin_df)):
                V_sys_x[i] = bin_df.iloc[i]['V_sys'][0]
                V_sys_y[i] = bin_df.iloc[i]['V_sys'][1]
                V_sys_z[i] = bin_df.iloc[i]['V_sys'][2]

            bin_df['V_sys_x'] = copy.deepcopy(V_sys_x)
            bin_df['V_sys_y'] = copy.deepcopy(V_sys_y)
            bin_df['V_sys_z'] = copy.deepcopy(V_sys_z)

            # Lose the V_sys list
            bin_df = bin_df.drop(['V_sys'], axis=1)

        frames = [bin_df]
        if kwargs.get('include_S1', True):
            # we are hard coding the prefix
            frames.append(self.star_1.to_df(
                prefix='S1_', null_value=kwargs.get('null_value', np.NAN),
                **kwargs.get('S1_kwargs', {})))
        if kwargs.get('include_S2', True):
            frames.append(self.star_2.to_df(
                prefix='S2_', null_value=kwargs.get('null_value', np.NAN),
                **kwargs.get('S2_kwargs', {})))
        binary_df = pd.concat(frames, axis=1)

        binary_df.set_index('binary_index', inplace=True)

        extra_s1_cols_dict = kwargs.get('S1_kwargs', {}).get('extra_columns', {})
        extra_s2_cols_dict = kwargs.get('S2_kwargs', {}).get('extra_columns', {})
        binary_df = clean_binary_history_df(binary_df,
                                            extra_binary_dtypes_user=extra_binary_cols_dict,
                                            extra_S1_dtypes_user=extra_s1_cols_dict,
                                            extra_S2_dtypes_user=extra_s2_cols_dict)
        return binary_df

    @classmethod
    def from_df(cls, dataframe, **kwargs):
        """Convert a binary from a pandas DataFrame to BinaryStar instance.

        Parameters
        ----------
        dataframe : Pandas DataFrame
            data to turn into a BinaryStar instance.
        index : int, optional
            Sets the binary index.
        extra_columns : dict, optional
            Column names to be added directly to binary
            not in BINARYPROPERTIES.

        Returns
        -------
            New instance of BinaryStar

        """
        if isinstance(dataframe, pd.Series):
            dataframe = pd.DataFrame(dataframe.to_dict(), index=[0])

        # split input dataframe into kwargs dicts
        binary_params, star1_params, star2_params = dict(), dict(), dict()
        extra_params = dict()
        extra_columns = kwargs.get('extra_columns', {})
        hist_lengths = []
        for name in list(dataframe.columns):
            if 'S1' in name:
                corr_name = name.split('S1_')[-1] + '_history'
                star1_params[corr_name] = list(dataframe[name])
                hist_lengths.append(len(star1_params[corr_name]))
            elif 'S2' in name:
                corr_name = name.split('S2_')[-1] + '_history'
                star2_params[corr_name] = list(dataframe[name])
                hist_lengths.append(len(star2_params[corr_name]))
            elif name in extra_columns:
                # this assumes extra cols in binary, not star 1 or 2
                extra_params[name] = list(dataframe[name])
                hist_lengths.append(len(extra_params[name]))
            else:
                corr_name = name + '_history'
                binary_params[corr_name] = list(dataframe[name])
                hist_lengths.append(len(binary_params[corr_name]))

        # make sure all history columns have equal length
        assert len(set(hist_lengths)) == 1
        history_length = set(hist_lengths).pop()

        if ('binary_index' in dataframe.index.name
                and not kwargs.get('index', False)):
            binary_index = set(dataframe.index).pop()
        else:
            binary_index = kwargs.get('index', None)

        binary = cls(index=binary_index,
                     star_1=SingleStar(**star1_params),
                     star_2=SingleStar(**star2_params),
                     **binary_params)

        # set extra history columns directly
        for key, val in extra_params.items():
            setattr(binary, key, val)

        # set some orbital parameters that should exist by hand
        bp_keys = binary_params.keys()
        if 'eccentricity_history' not in bp_keys:
            setattr(binary, 'eccentricity_history', [0]*history_length)
            setattr(binary, 'eccentricity', 0)
        if ('separation_history' not in bp_keys
                and 'orbital_period_history' in bp_keys):
            separation = orbital_separation_from_period(
                            np.array(binary.orbital_period_history),
                            np.array(binary.star_1.mass_history),
                            np.array(binary.star_2.mass_history),)
            setattr(binary, 'separation_history', list(separation))
            setattr(binary, 'separation', list(separation)[-1])
        if ('orbital_period_history' not in bp_keys
                and 'seperation_history' in bp_keys):
            period = orbital_period_from_separation(
                            np.array(binary.seperation_history),
                            np.array(binary.star_1.mass_history),
                            np.array(binary.star_2.mass_history),)
            setattr(binary, 'orbital_period_history', list(period))
            setattr(binary, 'orbital_period', list(period)[-1])

        # set the binary, star1, star2 parameters to last history value in df
        for params, pointer in zip(
                [star1_params,  star2_params,  binary_params],
                [binary.star_1, binary.star_2, binary]):
            for key, val in params.items():
                setattr(pointer, key.split('_history')[0], val[-1])

        # make BINARYPROPERTIES, history columns same length if not given
        already_included_cols = [name.split('_history')[0]
                                 for name in binary_params.keys()]
        valid_binaryprop_keys = [p for p in BINARYPROPERTIES
                                 if (p not in already_included_cols)]
        for prop_key in valid_binaryprop_keys:
            last_default_value = getattr(binary, prop_key+'_history')[-1]
            len_default = len(getattr(binary, prop_key+'_history'))
            diff = history_length - len_default
            getattr(binary, prop_key+'_history').extend([last_default_value]
                                                        * diff)

        # make STARPROPERTIES, history columns same length if not given
        for params, star in zip(
                [star1_params, star2_params], [binary.star_1, binary.star_2]):
            already_included_cols = [name.split('_history')[0]
                                     for name in params.keys()]
            valid_starprop_keys = [p for p in STARPROPERTIES
                                   if not(p in already_included_cols)]
            for prop_key in valid_starprop_keys:
                last_default_value = getattr(star, prop_key+'_history')[-1]
                len_default = len(getattr(star, prop_key+'_history'))
                diff = history_length - len_default
                getattr(star, prop_key+'_history').extend([last_default_value]
                                                          * diff)

        return binary

    def to_oneline_df(self, scalar_names=[], history=True, **kwargs):
        """Convert binary into a single row DataFrame."""
        if history:
            bin_kwargs = kwargs.copy()
            bin_kwargs['include_S1'] = False
            bin_kwargs['include_S2'] = False
            output_df = self.to_df(**bin_kwargs)
            initial_final_data = output_df.values[[0, -1], :]  # first/last row
            col_names = list(output_df.columns)

            oneline_names = (['binary_index']
                             + [s + '_i' for s in col_names]
                             + [s + '_f' for s in col_names])

            oneline_data = [self.index] + [d for d in
                                           initial_final_data.flatten()]

            bin_df = pd.DataFrame(data=[oneline_data], columns=oneline_names)
        else:
            bin_df = pd.DataFrame()

        s1_kwargs = kwargs.get('S1_kwargs', {})
        if bool(s1_kwargs):
            s1_df = self.star_1.to_oneline_df(prefix='S1_', **s1_kwargs)
        else:
            s1_df = pd.DataFrame()

        s2_kwargs = kwargs.get('S2_kwargs', {})
        if bool(s2_kwargs):
            s2_df = self.star_2.to_oneline_df(prefix='S2_', **s2_kwargs)
        else:
            s2_df = pd.DataFrame()

        oneline_df = pd.concat([bin_df, s1_df, s2_df], axis=1)

        for name in scalar_names:
            if hasattr(self, name):
                oneline_df[name] = [getattr(self, name)]

        # check for variables set in BinaryPopulation handling safe evolution
        if hasattr(self, 'traceback'):
            oneline_df['FAILED'] = [1]
        else:
            oneline_df['FAILED'] = [0]
        if hasattr(self, 'warning_message'):
            oneline_df['WARNING'] = [1]
        else:
            oneline_df['WARNING'] = [0]

        oneline_df.set_index('binary_index', inplace=True)
        
        # try to coerce data types automatically
        oneline_df = oneline_df.infer_objects()

        # Set data types for all columns explicitly
        # we are assuming you may pass the same kwargs to both to_df and oneline
        extra_binary_cols_dict = kwargs.get('extra_columns', {})
        extra_s1_cols_dict = kwargs.get('S1_kwargs', {}).get('extra_columns', {})
        extra_s2_cols_dict = kwargs.get('S2_kwargs', {}).get('extra_columns', {})
        oneline_df = clean_binary_oneline_df(oneline_df,
                                            extra_binary_dtypes_user=extra_binary_cols_dict,
                                            extra_S1_dtypes_user=extra_s1_cols_dict,
                                            extra_S2_dtypes_user=extra_s2_cols_dict)
        
        return oneline_df

    @classmethod
    def from_oneline_df(cls, oneline_df, **kwargs):
        """Convert a oneline DataFrame into a BinaryStar.

        The oneline DataFrame is expected to have initial-final
        values from history and any individual values that don't have
        histories.

        Parameters
        ----------
        oneline_df : DataFrame
            A oneline DataFrame describing a binary.
        index : int, None
            Binary index
        extra_columns : dict
            Names of any extra history columns not inlcuded
            in BINARYPROPERTIES

        Returns
        -------
            A new BinaryStar instance.

        """
        if isinstance(oneline_df, pd.Series):
            oneline_df = pd.DataFrame(oneline_df.to_dict(), index=[0])

        binary_params, star1_params, star2_params = dict(), dict(), dict()
        extra_params = dict()
        extra_columns = kwargs.get('extra_columns', {})
        hist_lengths = []
        for name in list(oneline_df.columns):
            if '_f' in name[-2:]:
                continue    # ignore final values
            param_name = name.split('_i')[0]

            special_cases = ['natal_kick_array']
            if any([i in param_name for i in special_cases]):
                continue    # deal with special cases later

            # ignore error and warning
            if name in ['FAILED', 'WARNING']:
                continue

            if 'S1' in name:
                param_name = param_name.split('S1_')[-1]
                ending_str = '_history' if param_name in STARPROPERTIES else ''
                star1_params[param_name + ending_str] = list(oneline_df[name])
                hist_lengths.append(len(list(oneline_df[name])))
            elif 'S2' in name:
                param_name = param_name.split('S2_')[-1]
                ending_str = '_history' if param_name in STARPROPERTIES else ''
                star2_params[param_name + ending_str] = list(oneline_df[name])
                hist_lengths.append(len(list(oneline_df[name])))
            elif param_name in extra_columns:
                # this assumes extra cols in binary, not star 1 or 2
                extra_params[param_name] = list(oneline_df[name])
                hist_lengths.append(len(list(oneline_df[name])))
            else:
                # binary
                ending_str = ('_history'
                              if param_name in BINARYPROPERTIES else '')
                binary_params[param_name + ending_str] = list(oneline_df[name])
                hist_lengths.append(len(list(oneline_df[name])))

        # make sure all history columns have equal length
        assert len(set(hist_lengths)) == 1
        history_length = set(hist_lengths).pop()

        if any(['S1_natal_kick_array' in name for name in oneline_df.columns]):
            natalkick_names = ['S1_natal_kick_array_{}'.format(i)
                               for i in range(4)]
            star1_params['natal_kick_array'] = \
                oneline_df[natalkick_names].values

        if any(['S2_natal_kick_array' in name for name in oneline_df.columns]):
            natalkick_names = ['S2_natal_kick_array_{}'.format(i)
                               for i in range(4)]
            star2_params['natal_kick_array'] = \
                oneline_df[natalkick_names].values

        if ('binary_index' in oneline_df.index.name
                and not kwargs.get('index', None)):
            binary_index = set(oneline_df.index).pop()
        else:
            binary_index = kwargs.get('index', None)

        binary = cls(index=binary_index,
                     star_1=SingleStar(**star1_params),
                     star_2=SingleStar(**star2_params),
                     **binary_params)

        # set extra history columns directly
        for key, val in extra_params.items():
            setattr(binary, key, val)

        # set some orbital parameters that should exist by hand
        bp_keys = binary_params.keys()
        if 'eccentricity_history' not in bp_keys:
            setattr(binary, 'eccentricity_history', [0])
            setattr(binary, 'eccentricity', 0)
        if ('separation_history' not in bp_keys
                and 'orbital_period_history' in bp_keys):
            separation = orbital_separation_from_period(
                            np.array(binary.orbital_period_history),
                            np.array(binary.star_1.mass_history),
                            np.array(binary.star_2.mass_history),)
            setattr(binary, 'separation_history', list(separation))
            setattr(binary, 'separation', list(separation)[-1])
        if ('orbital_period_history' not in bp_keys
                and 'seperation_history' in bp_keys):
            period = orbital_period_from_separation(
                            np.array(binary.seperation_history),
                            np.array(binary.star_1.mass_history),
                            np.array(binary.star_2.mass_history),)
            setattr(binary, 'orbital_period_history', list(period))
            setattr(binary, 'orbital_period', list(period)[-1])

        # set the binary, star1, star2 parameters to last history value in df
        for params, pointer in zip(
                [star1_params,  star2_params,  binary_params],
                [binary.star_1, binary.star_2, binary]):
            for key, val in params.items():
                setattr(pointer, key.split('_history')[0], val[-1])

        # make BINARYPROPERTIES, history columns same length if not given
        already_included_cols = [name.split('_history')[0]
                                 for name in binary_params.keys()]
        valid_binaryprop_keys = [p for p in BINARYPROPERTIES
                                 if not(p in already_included_cols)]
        for prop_key in valid_binaryprop_keys:
            last_default_value = getattr(binary, prop_key+'_history')[-1]
            len_default = len(getattr(binary, prop_key+'_history'))
            diff = history_length - len_default
            getattr(binary, prop_key+'_history').extend([last_default_value]
                                                        * diff)

        # if the binary errored, then set the final event
        if bool(oneline_df['FAILED'].values[-1]):
            setattr(binary, 'event', 'FAILED')
        return binary

    def __repr__(self):
        """Return the object representation when print is called."""
        s = '<{}.{} at {}>\n'.format(self.__class__.__module__,
                                     self.__class__.__name__, hex(id(self)))
        if hasattr(self, "error_message"):
            s += "BINARY FAILED: {}\n".format(self.error_message)
        if hasattr(self, "warning_message"):
            s += "WARNING FOUND: {}\n".format(self.warning_message)
        for p in BINARYPROPERTIES:
            s += '{}: {}\n'.format(p, getattr(self, p))
        for star in (self.star_1, self.star_2):
            s += '\n{}\n'.format(star)
        return s[:-1]

    def __str__(self):
        """Get a printable description of the binary star."""
        s = ''
        gap = ', '
        for name in ['state', 'event']:
            s += str(getattr(self, name)) + gap

        def nan_if_not_int_or_float(value):
            """Return nan if `value` is neither int nor float."""
            if isinstance(value, (float, int)):
                return value
            return np.nan

        orb_p = nan_if_not_int_or_float(self.orbital_period)
        m1 = nan_if_not_int_or_float(self.star_1.mass)
        m2 = nan_if_not_int_or_float(self.star_2.mass)

        s += 'p={0:.2f}'.format(orb_p) + gap
        s += 'S1=({0},M={1:.2f})'.format(self.star_1.state, m1) + gap
        s += 'S2=({0},M={1:.2f})'.format(self.star_2.state, m2)
        return 'BinaryStar(' + s + ')'

    @staticmethod
    def from_run(run, history=False, profiles=False):
        """Create a BinaryStar object from a PSyGrid run."""
        binary = BinaryStar()

        # get the data for the binary
        if run.binary_history is not None:
            n_steps = len(run.binary_history["age"]) if history else 1
            bh_colnames = run.binary_history.dtype.names
            for attr in BINARYPROPERTIES:
                colname = BINARY_ATTRIBUTES_FROM_HISTORY.get(attr, attr)
                if colname is not None and colname in bh_colnames:
                    final_value = run.final_values[colname]
                    if history:
                        col_history = list(run.binary_history[colname])
                    else:
                        col_history = [final_value]
                else:
                    final_value = None
                    col_history = [None] * n_steps
                assert n_steps == len(col_history)
                setattr(binary, attr + "_history", col_history)
                setattr(binary, attr, final_value)
        else:
            return binary    # if no binary history, return defaults

        # get the data for each companion star
        for star_history, star, prefix in zip([run.history1, run.history2],
                                              [binary.star_1, binary.star_2],
                                              ["S1", "S2"]):
            if star_history is not None:
                h_colnames = star_history.dtype.names
                for attr in STARPROPERTIES:
                    # get the corresponding column name (default=same name)
                    colname = STAR_ATTRIBUTES_FROM_STAR_HISTORY.get(attr, attr)
                    if colname is not None and colname in h_colnames:
                        final_value = run.final_values[prefix + "_" + colname]
                        if history:
                            col_history = list(star_history[colname])
                        else:
                            col_history = [final_value]
                    else:
                        final_value = None
                        col_history = [None] * n_steps
                    assert n_steps == len(col_history)
                    setattr(star, attr + "_history", col_history)
                    setattr(star, attr, final_value)

        # set metallicities (if defined in the track)...
        try:
            metallicity = run.initial_values["Z"]
        except AttributeError:
            metallicity = None
        # ...and other star parameters taken from the binary history
        for star_index, star in enumerate([binary.star_1, binary.star_2]):
            star.metallicity = metallicity
            star.metallicity_history = [metallicity] * n_steps
            for attr, colnames in STAR_ATTRIBUTES_FROM_BINARY_HISTORY.items():
                colname = colnames[star_index]
                final_value = run.final_values[colname]
                if history:
                    col_history = list(run.binary_history[colname])
                else:
                    col_history = [final_value]
                assert n_steps == len(col_history)
                setattr(star, attr, final_value)
                setattr(star, attr + "_history", col_history)

        # update eccentricity
        binary.eccentricity = 0.0
        binary.eccentricity_history = [0.0] * n_steps

        # update star states
        n_history = len(binary.time_history)
        for star, track in zip([binary.star_1, binary.star_2],
                               [run.history1, run.history2]):
            is_CO = track is None
            state_history = [check_state_of_star(star, i=i, star_CO=is_CO)
                             for i in range(n_history)]
            star.state_history = state_history
            star.state = state_history[-1]

        # update binary state, event and MT case
        binary.state_history = []
        binary.event_history = []
        binary.mass_transfer_case_history = []
        for i in range(n_history):  # step-by-step: previous states matter!
            result = get_binary_state_and_event_and_mt_case(binary, i=i)
            binary.state, binary.event, binary.mass_transfer_case = result
            binary.state_history.append(binary.state)
            binary.event_history.append(binary.event)
            binary.mass_transfer_case_history.append(binary.mass_transfer_case)

        if profiles:
            binary.star_1.profile = run.final_profile1
            binary.star_2.profile = run.final_profile2

        return binary<|MERGE_RESOLUTION|>--- conflicted
+++ resolved
@@ -165,11 +165,7 @@
         # if not hasattr(self, 'V_sys'):
         #     self.V_sys = [0, 0, 0]
         
-<<<<<<< HEAD
-        # store innterpolation_class for each step_MESA
-=======
         # store interpolation_class and mt_history for each step_MESA
->>>>>>> b218c045
         for grid_type in ['HMS_HMS','CO_HMS_RLO','CO_HeMS','CO_HeMS_RLO']:
             if not hasattr(self, f'interp_class_{grid_type}'):
                 setattr(self, f'interp_class_{grid_type}', None)
