"""This class evolves a binary object according to a MESA grid."""


__authors__ = [
    "Simone Bavera <Simone.Bavera@unige.ch>",
    "Devina Misra <devina.misra@unige.ch>",
    "Emmanouil Zapartas <ezapartas@gmail.com>",
    "Kyle Akira Rocha <kylerocha2024@u.northwestern.edu>",
    "Konstantinos Kovlakas <Konstantinos.Kovlakas@unige.ch>",
    "Jeffrey Andrews <jeffrey.andrews@northwestern.edu>",
    "Nam Tran <tranhn03@gmail.com>",
    "Zepei Xing <Zepei.Xing@unige.ch>",
    "Tassos Fragos <Anastasios.Fragkos@unige.ch>",
]


import os
import warnings
import numpy as np

from posydon.interpolation.interpolation import psyTrackInterp
from posydon.binary_evol.binarystar import BINARYPROPERTIES
from posydon.binary_evol.singlestar import STARPROPERTIES
from posydon.utils import common_functions as cf
from posydon.binary_evol.binarystar import BinaryStar
from posydon.interpolation.IF_interpolation import IFInterpolator
from posydon.utils.common_functions import (flip_stars,
                                            convert_metallicity_to_string,
                                            CO_radius, infer_star_state)
from posydon.utils.data_download import data_download, PATH_TO_POSYDON_DATA
from posydon.grids.MODELS import MODELS


# left POSYDON, right MESA
POSYDON_TO_MESA = {
    'binary': {
        'state': True,
        'event': True,
        'time': 'age',
        'separation': 'binary_separation',
        'orbital_period': 'period_days',
        'eccentricity': True,
        'V_sys': True,
        'rl_relative_overflow_1': 'rl_relative_overflow_1',
        'rl_relative_overflow_2': 'rl_relative_overflow_2',
        'lg_mtransfer_rate': 'lg_mtransfer_rate',
        'trap_radius': 'trap_radius',
        'acc_radius': 'acc_radius',
        't_sync_rad_1': 't_sync_rad_1',
        't_sync_conv_1': 't_sync_conv_1',
        't_sync_rad_2': 't_sync_rad_2',
        't_sync_conv_2': 't_sync_conv_2',
        'mass_transfer_case': True,
        'nearest_neighbour_distance': True
    },
    'star': {
        'state': True,
        # TODO: 'Z', this should be included in the default columns of psygrid
        'metallicity': True,
        'mass': 'mass',                         # binary history
        'log_R': 'log_R',
        'log_L': 'log_L',
        'lg_mdot': 'lg_mstar_dot',              # binary history
        'lg_system_mdot': 'lg_system_mdot',     # binary history
        'lg_wind_mdot': 'lg_wind_mdot',         # binary history
        'he_core_mass': 'he_core_mass',
        'he_core_radius': 'he_core_radius',
        'c_core_mass': 'c_core_mass',
        'c_core_radius': 'c_core_radius',
        'o_core_mass': 'o_core_mass',
        'o_core_radius': 'o_core_radius',
        'co_core_mass': 'co_core_mass',
        'co_core_radius': 'co_core_radius',
        'center_h1': 'center_h1',
        'center_he4': 'center_he4',
        'center_c12': 'center_c12',
        'center_n14': 'center_n14',
        'center_o16': 'center_o16',
        'surface_h1': 'surface_h1',
        'surface_he4': 'surface_he4',
        'surface_c12': 'surface_c12',
        'surface_n14': 'surface_n14',
        'surface_o16': 'surface_o16',
        'log_LH': 'log_LH',
        'log_LHe': 'log_LHe',
        'log_LZ': 'log_LZ',
        'log_Lnuc': 'log_Lnuc',
        'c12_c12': 'c12_c12',
        'center_gamma': 'center_gamma',
        # 'avg_c_in_c_core', remove this for the moment because HMS-HMS did
        # not have this column
        'avg_c_in_c_core': None,
        'surf_avg_omega': 'surf_avg_omega',
        'surf_avg_omega_div_omega_crit': 'surf_avg_omega_div_omega_crit',
        'total_moment_of_inertia': 'total_moment_of_inertia',
        'log_total_angular_momentum': 'log_total_angular_momentum',
        'spin': 'spin_parameter',
        'conv_env_top_mass': 'conv_env_top_mass',
        'conv_env_bot_mass': 'conv_env_bot_mass',
        'conv_env_top_radius': 'conv_env_top_radius',
        'conv_env_bot_radius': 'conv_env_bot_radius',
        'conv_env_turnover_time_g': 'conv_env_turnover_time_g',
        'conv_env_turnover_time_l_b': 'conv_env_turnover_time_l_b',
        'conv_env_turnover_time_l_t': 'conv_env_turnover_time_l_t',
        'envelope_binding_energy': 'envelope_binding_energy',
        'mass_conv_reg_fortides': 'mass_conv_reg_fortides',
        'thickness_conv_reg_fortides': 'thickness_conv_reg_fortides',
        'radius_conv_reg_fortides': 'radius_conv_reg_fortides',
        'lambda_CE_1cent': 'lambda_CE_1cent',
        'lambda_CE_10cent': 'lambda_CE_10cent',
        'lambda_CE_30cent': 'lambda_CE_30cent',
        'lambda_CE_pure_He_star_10cent': 'lambda_CE_pure_He_star_10cent',
        'profile': True
    }
}


class MesaGridStep:
    """Superclass for steps using the POSYDON grids."""

    def __init__(
            self,
            metallicity,
            grid_name,
            path=PATH_TO_POSYDON_DATA,
            interpolation_path=None,
            interpolation_filename=None,
            interpolation_method="linear3c_kNN",
            save_initial_conditions=True,
            track_interpolation=False,
            stop_method='stop_at_max_time',     # "stop_at_end",
            stop_star="star_1",
            stop_var_name=None,
            stop_value=None,
            stop_interpolate=True,
            verbose=False):
        """Evolve a binary object given a MESA grid or interpolation object.

        Parameters
        ----------
        interpolation_method : 'nearest_neighbour', 'linear_knn_interpolation'
                               'linear_NN_interpolation'
             - nearest_neighbour requires a psygrid in the h5 format
             - linear_knn_interpolation requires a pkl file trained with
               interpolation class linear inteprolation, knn classification
             - linear_NN_interpolation requires a pkl file trained with
                 interpolation class linear inteprolation, neural network
                 classification
        track_interpolation: bool
             - True requires `nearest_neighbour` and will append the entire
               MESA history of properties.
        stop_method : stop_at_end or stop_at_max_time
             - stop_at_end will stop the binary at the end of the MESA track
             - stop_at_max_time binary will stop in the middle of a MESA track
               if doing so would exceed the binary's max_time
             - stop_at_condition will stop the binary when a five condition is
               met (see next parameters)
        stop_var_name: keys in STARPROPERTIES and
             BINARYPROPERTIES
             - key is one of the STARPROPERTIES and BINARYPROPERTIES
        stop_star: star_1 or star_2
             - if you choose stop_var_name from STARPROPERTIES you need to
               indicate which star you are referring too
        stop_value: float
             - when value is reached in the next MESA history model, the binary
               will stop the evolution
        stop_interpolate: True or False
             - True can only be chosen if stop_var_name='time', it means that
               the binary properties will be linearly interpolated between two
               timestamp to determine their values at the arbitrary time
               stop_value

        """
        # class variable
        self.path = path
        self.interpolation_method = interpolation_method
        self.save_initial_conditions = save_initial_conditions
        self.track_interpolation = track_interpolation
        self.stop_method = stop_method
        self.verbose = verbose

        if (self.track_interpolation
                and self.interpolation_method != 'nearest_neighbour'):
            raise ValueError('Track interpolation is currently supported only '
                             'by the nearest neighbour interpolation method!')

        # we load NN any time stop_at_max_time requested - regardless
        # of interp method
        if (self.stop_method == 'stop_at_max_time'
                or self.interpolation_method == 'nearest_neighbour'):
            self.load_psyTrackInterp(grid_name)

        grid_name = grid_name.replace('_%d', '')

        # Check interpolation method provided
        self.supported_interp_methods = ['linear_kNN', 'linear3c_kNN',
                                         '1NN_1NN']
        if self.interpolation_method in self.supported_interp_methods:

            # Set the interpolation path
            if interpolation_path is None:
                interpolation_path = (
                    self.path + os.path.split(grid_name)[0]
                    + '/interpolators/%s/' % self.interpolation_method)

            # Set the interpolation filename
            if interpolation_filename is None:
                interpolation_filename = (
                    interpolation_path
                    + os.path.split(grid_name)[1].replace('h5', 'pkl'))
            else:
                interpolation_filename = (interpolation_path
                                          + interpolation_filename)

            self.load_Interp(interpolation_filename)

            if (not (hasattr(self, '_psyTrackInterp')
                     or hasattr(self, '_Interp'))):
                raise ValueError(
                    'No interpolation methods specified in kwargs!\n'
                    'interpolation_method: {0}'.
                    format(self.interpolation_method))

        # this hook is used to avoid computing star and binary states in case
        # track_interpolation = False and stop = 'stop_at_condition' where
        # we drop the history
        self.flush_history = False
        self.flush_entries = None
        self.stop_star = stop_star
        self.stop_var_name = stop_var_name
        self.stop_value = stop_value
        self.stop_interpolate = stop_interpolate

    def load_psyTrackInterp(self, grid_name):
        """Load the interpolator that has been trained on the grid."""
        # Check if interpolation files exist
        filename = os.path.join(self.path,grid_name)
        if not (os.path.exists(filename.replace('%d','0')) or
                os.path.exists(filename.replace('_%d',''))):
            data_download()

        if self.verbose:
            print("loading psyTrackInterp: {}".format(filename))
        self._psyTrackInterp = psyTrackInterp(filename,
                                              interp_in_q=self.interp_in_q,
                                              verbose=self.verbose)
        self._psyTrackInterp.train()

    def load_Interp(self, filename):
        """Load the interpolator that has been trained on the grid."""
        if self.verbose:
            print("loading Interp: {}".format(filename))

        # Check if interpolation files exist
        if not os.path.exists(filename):
            data_download()

        # Load interpolator
        self._Interp = IFInterpolator()
        self._Interp.load(filename=filename)

    def close(self):
        """Close the inteprolator."""
        pass
        # if hasattr(self, '_Interp'):
        #     self._Interp.close()

    def get_final_MESA_step_time(self):
        """Infer the maximum MESA step time.

        Use the specified interpolation method to determine the maximum
        MESA simulation time about to be added to the binary. If this step
        exceeds the maximum age of the binary, a step(NN) is done.

        """
        if self.interpolation_method == 'nearest_neighbour':
            self.closest_binary, self.nearest_neighbour_distance, \
                self.termination_flags = self._psyTrackInterp.evaluate(
                    self.binary)
            if self.closest_binary.binary_history is None:
                return
            key = POSYDON_TO_MESA['binary']['time']
            max_MESA_sim_time = self.closest_binary.binary_history[key][-1]

        elif self.interpolation_method in self.supported_interp_methods:
            self.final_values, self.classes = self._Interp.evaluate(
                self.binary)

            max_MESA_sim_time = self.final_values[
                                        POSYDON_TO_MESA['binary']['time']]
        else:
            raise ValueError("unknown interpolation method: {}".
                             format(self.interpolation_method))
        return max_MESA_sim_time

    def __call__(self, binary):
        """Evolve a binary using the MESA step."""
        if not isinstance(binary, BinaryStar):
            raise ValueError("Must be an instance of BinaryStar")
        if not hasattr(self, 'step'):
            raise AttributeError("No step defined for {}".format(
                self.__name__))
        if self.flip_stars_before_step:
            flip_stars(binary)

        max_MESA_sim_time = self.get_final_MESA_step_time()

        if max_MESA_sim_time is None:
            if self.flip_stars_before_step:
                flip_stars(binary)
            binary.state = 'initial_RLOF'
            # binary.event = 'END'
            return

        binary_start_time = binary.time
        step_will_exceed_max_time = (binary.time+max_MESA_sim_time
                                     > binary.properties.max_simulation_time)
        if (step_will_exceed_max_time
                and self.stop_method == 'stop_at_max_time'):
            # self.step(binary, interp_method='nearest_neighbour')

            if self.interpolation_method != 'nearest_neighbour':
                self.closest_binary, self.nearest_neighbour_distance, \
                    self.termination_flags = self._psyTrackInterp.evaluate(
                                 self.binary)

            if self.track_interpolation:
                self.flush_history = False
            else:
                self.flush_history = True
            self.update_properties_NN(star_1_CO=self.star_1_CO,
                                      star_2_CO=self.star_2_CO,
                                      track_interpolation=True)
        else:
            self.step(binary, interp_method=self.interpolation_method)

        if (self.stop_method == 'stop_at_max_time'
                and binary.time >= binary.properties.max_simulation_time):
            # self.flush_history = True # needed???

            # stop_at_condition looks through the MESA output appended to the
            # binary object. The times have already been added to the binary's
            # start time, so the correct value to pass is max_simulation_time
            self.stop_at_condition(binary,
                                   star='star_1',
                                   property='time',
                                   value=binary.properties.max_simulation_time,
                                   interpolate=self.stop_interpolate,
                                   star_1_CO=self.star_1_CO,
                                   star_2_CO=self.star_2_CO)
        elif self.stop_method == 'stop_at_condition':
            self.stop_at_condition(binary,
                                   property=self.stop_var_name,
                                   value=self.stop_value,
                                   star=self.stop_star,
                                   interpolate=self.stop_interpolate,
                                   star_1_CO=self.star_1_CO,
                                   star_2_CO=self.star_2_CO)
        else:
            self.stop_at_end(binary,
                             property=self.stop_var_name,
                             value=self.stop_value,
                             star=self.stop_star,
                             interpolate=self.stop_interpolate,
                             star_1_CO=self.star_1_CO,
                             star_2_CO=self.star_2_CO)

        if self.flip_stars_before_step:
            flip_stars(binary)

        if binary.time > binary.properties.max_simulation_time:
            binary.event = 'MaxTime_exceeded'
        elif binary.time == binary.properties.max_simulation_time:
            binary.event = 'maxtime'
        return

    def step(self, binary, interp_method=None):
        """Take the step by calling the appropriate interpolator."""
        if interp_method is None:
            interp_method = self.interpolation_method

        if interp_method == 'nearest_neighbour':
            if self.track_interpolation:
                self.flush_history = False
            else:
                self.flush_history = True
            self.update_properties_NN(
                star_1_CO=self.star_1_CO, star_2_CO=self.star_2_CO,
                track_interpolation=self.track_interpolation)
        elif interp_method in self.supported_interp_methods:
            self.initial_final_interpolation(star_1_CO=self.star_1_CO,
                                             star_2_CO=self.star_2_CO)
        else:
            raise ValueError('Invalid interpolation method: {}'.
                             format(interp_method))

    def single_star(self, star_type):
        """Check if the type of the star is supported."""
        if star_type == 'single-HMS':
            pass
        elif star_type == 'single-HeMS':
            pass
        else:
            raise ValueError('Single star_type = %s unknown!' % star_type)

    # UPDATE STAR AND BINARY METHODS

    def update_properties_NN(self, star_1_CO=False, star_2_CO=False,
                             track_interpolation=False):
        """Update properites according to nearest neighbour interpolation.

        Parameters
        ----------
        star_1_CO : bool
            `True` if star_1 is a compact object.
        star_2_CO : bool
            `True` if star_2 is a compact object.
        track_interpolation : bool
            If True, uses track interpolation over initial-final interpolation

        """
        # simplify verbosity of code
        binary = self.binary
        stars = [binary.star_1, binary.star_2]
        stars_CO = [star_1_CO, star_2_CO]
        cb = self.closest_binary
        cb_bh = cb.binary_history
        cb_hs = [cb.history1, cb.history2]
        cb_fps = [cb.final_profile1, cb.final_profile2]

        # TOOD: I removed this which is now done in get_final_MESA_step_time
        # find the nearest_neighbour and the distance
        # self.closest_binary, self.nearest_neighbour_distance, \
        # self.termination_flags = self._psyTrackInterp.evaluate(self.binary)
        if (cb_bh['age'].size <= 1 or cb_bh['star_1_mass'].size <= 1):
            setattr(binary, "state", "initial_RLOF")
            # setattr(binary, "event", "END")
            return

        if track_interpolation or self.save_initial_conditions:
            len_binary_hist = len(getattr(binary, "time_history"))
            length_binary_hist = len(cb_bh['age']) - 1
            length_star_hist = len(cb_hs[0]['center_he4']) - 1
            length_hist = min(length_binary_hist, length_star_hist)
            empy_h = [None] * length_hist
            MESA_history_bug_fix = False
            if length_binary_hist != length_star_hist:
                MESA_history_bug_fix = True
                warnings.warn(
                    'The MESA star_history and binary_history do not match '
                    'lenght %i != %i. This will cause errors, e.g. '
                    'get_binary_state_and_event_and_mt_case take '
                    'star.mdot_history - star.lg_wind_mdot, to '
                    'avoid the code to break we happened np.nan '
                    'to the missing values!' %
                    (length_binary_hist, length_star_hist))

        # update properties
        for key in BINARYPROPERTIES:
            key_h = key + "_history"
            if POSYDON_TO_MESA['binary'][key] is None:
                setattr(binary, key, None)
                if self.save_initial_conditions:
                    getattr(binary, key_h).append(empy_h[0])
                if track_interpolation:
                    getattr(binary, key_h).extend(empy_h)
            elif key == 'time':
                key_p = POSYDON_TO_MESA['binary'][key]
                current = getattr(self.binary, key)
                setattr(binary, key, current + cb_bh[key_p][-1])
                if self.save_initial_conditions:
                    history_of_attribute = current + cb_bh[key_p][:-1]
                    getattr(binary, key_h).append(history_of_attribute[0])
                if track_interpolation:
                    history_of_attribute = current + cb_bh[key_p][:-1]
                    getattr(binary, key_h).extend(history_of_attribute)
            elif key == 'nearest_neighbour_distance':
                NN_d = self.nearest_neighbour_distance
                setattr(binary, key, NN_d)
                if self.save_initial_conditions:
                    getattr(binary, key_h).append(NN_d)
                if track_interpolation:
                    getattr(binary, key_h).extend([NN_d]*length_hist)
            elif key in ['eccentricity', 'V_sys']:
                v_key = getattr(binary, key_h)[-1]
                setattr(binary, key, v_key)
                if self.save_initial_conditions:
                    getattr(binary, key_h).append(v_key)
                if track_interpolation:
                    getattr(binary, key_h).extend([v_key]*length_hist)
            elif key in ['state', 'event', 'mass_transfer_case']:
                continue
            else:
                key_p = POSYDON_TO_MESA['binary'][key]
                setattr(binary, key, cb_bh[key_p][-1])
                if self.save_initial_conditions:
                    history_of_attribute = cb_bh[key_p][:-1]
                    getattr(binary, key_h).append(history_of_attribute[0])
                if track_interpolation:
                    history_of_attribute = cb_bh[key_p][:-1]
                    getattr(binary, key_h).extend(history_of_attribute)
            if track_interpolation:
                if MESA_history_bug_fix:
                    real_len = max(length_binary_hist, length_star_hist)
                    missing_values = real_len + len_binary_hist - len(
                        getattr(binary, key_h))
                    if missing_values > 0:
                        getattr(binary, key_h).extend([np.nan]*missing_values)
                        # DEBUG
                        # print(key, missing_values)
                        # print('fixed', len(getattr(self.binary, key
                        #                            + "_history")))

        for k, star in enumerate(stars):
            for key in STARPROPERTIES:
                key_h = key + "_history"
                if not stars_CO[k]:
                    if POSYDON_TO_MESA['star'][key] is None:
                        setattr(star, key, None)
                        if self.save_initial_conditions:
                            getattr(star, key_h).append(empy_h[0])
                        if track_interpolation:
                            getattr(star, key_h).extend(empy_h)
                    elif key == 'mass':
                        key_p = 'star_%d_mass' % (k+1)
                        setattr(star, key, cb_bh[key_p][-1])
                        if self.save_initial_conditions:
                            history_of_attribute = cb_bh[key_p][:-1]
                            getattr(star, key_h).append(
                                history_of_attribute[0])
                        if track_interpolation:
                            history_of_attribute = cb_bh[key_p][:-1]
                            getattr(star, key_h).extend(history_of_attribute)
                    elif key == 'metallicity':
                        v_key = getattr(star, 'metallicity')
                        setattr(star, key, v_key)
                        if self.save_initial_conditions:
                            getattr(star, key_h).append(v_key)
                        if track_interpolation:
                            getattr(star, key_h).extend([v_key]*length_hist)
                    elif key == 'profile':
                        setattr(star, key, cb_fps[k])
                        if self.save_initial_conditions:
                            getattr(star, key_h).append(empy_h[0])
                        if track_interpolation:
                            getattr(star, key_h).extend(empy_h)
                    elif key in ['lg_mdot', 'lg_system_mdot', 'lg_wind_mdot']:
                        key_p = POSYDON_TO_MESA['star'][key]+'_%d' % (k+1)
                        setattr(star, key, cb_bh[key_p][-1])
                        if self.save_initial_conditions:
                            history_of_attribute = cb_bh[key_p][:-1]
                            getattr(star, key_h).append(
                                history_of_attribute[0])
                        if track_interpolation:
                            history_of_attribute = cb_bh[key_p][:-1]
                            getattr(star, key_h).extend(
                                history_of_attribute)
                    elif key == 'state':
                        continue
                    else:
                        key_p = POSYDON_TO_MESA['star'][key]
                        setattr(star, key, cb_hs[k][key_p][-1])
                        if self.save_initial_conditions:
                            history_of_attribute = cb_hs[k][key_p][:-1]
                            getattr(star, key_h).append(
                                history_of_attribute[0])
                        if track_interpolation:
                            history_of_attribute = cb_hs[k][key_p][:-1]
                            getattr(star, key_h).extend(history_of_attribute)
                else:   # star is a compact object
                    if key == 'mass':
                        key_p = 'star_%d_mass' % (k+1)
                        setattr(star, key, cb_bh[key_p][-1])
                        if self.save_initial_conditions:
                            history_of_attribute = cb_bh[key_p][:-1]
                            getattr(star, key_h).append(
                                history_of_attribute[0])
                        if track_interpolation:
                            history_of_attribute = cb_bh[key_p][:-1]
                            getattr(star, key_h).extend(history_of_attribute)
                    elif key == 'spin':
                        key_p = 'star_%d_mass' % (k+1)
                        mass_history = np.array(cb_bh[key_p])
                        spin_prev_step = getattr(star, 'spin')
                        spin = cf.spin_stable_mass_transfer(spin_prev_step, mass_history[0],
                                                            mass_history[-1])
                        setattr(star, key, spin)
                        if self.save_initial_conditions:
                            history_of_attribute =[
                                cf.spin_stable_mass_transfer(spin_prev_step ,mass_history[0],
                                                             mass_history[i])
                                for i in range(len(mass_history)-1)]
                            getattr(star, key_h).append(history_of_attribute[0])
                        if track_interpolation:
                            history_of_attribute =[
                                cf.spin_stable_mass_transfer(spin_prev_step, mass_history[0],
                                                             mass_history[i])
                                for i in range(len(mass_history)-1)]
                            getattr(star, key_h).extend(history_of_attribute)
                    elif key == 'log_R':
                        key_p = 'star_%d_mass' % (k+1)
                        mass = cb_bh[key_p][-1]
                        st = infer_star_state(star_mass=mass, star_CO=True)
                        setattr(star, key, np.log10(CO_radius(mass, st)))
                        if self.save_initial_conditions:
                            mass_history = np.array(cb_bh[key_p])
                            state_history = np.array([
                                infer_star_state(star_mass=x, star_CO=True)
                                for x in mass_history])
                            history_of_attribute = np.log10([
                                CO_radius(mass_history[i], state_history[i])
                                for i in range(len(mass_history)-1)])
                            getattr(star, key_h).append(
                                history_of_attribute[0])
                        if track_interpolation:
                            mass_history = np.array(cb_bh[key_p])
                            state_history = np.array([
                                infer_star_state(star_mass=x, star_CO=True)
                                for x in mass_history])
                            history_of_attribute = np.log10([
                                CO_radius(mass_history[i], state_history[i])
                                for i in range(len(mass_history)-1)])
                            getattr(star, key_h).extend(history_of_attribute)
                    elif key == 'metallicity':
                        v_key = getattr(star, 'metallicity')
                        setattr(star, key, v_key)
                        if self.save_initial_conditions:
                            getattr(star, key_h).append(v_key)
                        if track_interpolation:
                            getattr(star, key_h).extend([v_key]*length_hist)
                    elif key in ['lg_system_mdot', 'lg_wind_mdot']:
                        key_p = POSYDON_TO_MESA['star'][key]+'_%d' % (k+1)
                        setattr(star, key, cb_bh[key_p][-1])
                        if self.save_initial_conditions:
                            getattr(star, key_h).append(cb_bh[key_p][0])
                        if track_interpolation:
                            getattr(star, key_h).extend(cb_bh[key_p][:-1])
                    elif key in ['state', 'lg_mdot']:
                        continue
                    else:
                        setattr(star, key, None)
                        if self.save_initial_conditions:
                            getattr(star, key_h).append(empy_h[0])
                        if track_interpolation:
                            getattr(star, key_h).extend(empy_h)
                if track_interpolation:
                    if MESA_history_bug_fix:
                        real_len = max(length_binary_hist, length_star_hist)
                        missing_values_star = real_len + len_binary_hist - len(
                            getattr(star, key_h))
                        if missing_values_star > 0:
                            getattr(star, key_h).extend(
                                [np.nan]*missing_values)
                            # DEBUG
                            # print(key, missing_values_star_1)
                            # print('fixed', len(getattr(self.binary.star_1,
                            #                            key + "_history")))        
        # convert these flags to default POSYDON star states
        setattr(stars[0], 'state',
                cf.check_state_of_star(stars[0], star_CO=stars_CO[0]))
        setattr(stars[1], 'state',
                cf.check_state_of_star(stars[1], star_CO=stars_CO[1]))
        interpolation_class = self.termination_flags[0]
        binary_state, binary_event, MT_case = (
            cf.get_binary_state_and_event_and_mt_case(
                binary, interpolation_class, verbose=self.verbose))
        setattr(binary, 'state', binary_state)
        setattr(binary, 'event', binary_event)
        setattr(binary, 'mass_transfer_case', MT_case)

        setattr(self.binary, f'interp_class_{self.grid_type}', interpolation_class)
        mt_history = self.termination_flags[2] # mass transfer history (TF12 plot label)
        setattr(self.binary, f'mt_history_{self.grid_type}', mt_history)

        if self.save_initial_conditions:
            # history N is how much to look back in the history
            # here N=1 as we only appended back the first entry
            state1_hist = cf.check_state_of_star(stars[0], i=len_binary_hist,
                                                 star_CO=stars_CO[0])
            getattr(stars[0], "state_history").append(state1_hist)
            state2_hist = cf.check_state_of_star(stars[1], i=len_binary_hist,
                                                 star_CO=stars_CO[1])
            getattr(stars[1], "state_history").append(state2_hist)
            binary_state, binary_event, MT_case = (
                cf.get_binary_state_and_event_and_mt_case(
                    binary, interpolation_class, i=len_binary_hist,
                    verbose=self.verbose))
            getattr(binary, "state_history").append(binary_state)
            getattr(binary, "event_history").append(None)
            getattr(binary, "mass_transfer_case_history").append(MT_case)

        if track_interpolation:
            if not self.flush_history:
                # history N is how much to look back in the history
                state1_hist = cf.check_state_of_star_history_array(
                    stars[0], N=length_hist, star_CO=stars_CO[0])
                getattr(stars[0], "state_history").extend(state1_hist)
                state2_hist = cf.check_state_of_star_history_array(
                    stars[1], N=length_hist, star_CO=stars_CO[1])
                getattr(stars[1], "state_history").extend(state2_hist)
                binary_state, binary_event, MT_case = (
                    cf.get_binary_state_and_event_and_mt_case_array(
                        binary, N=length_hist, verbose=self.verbose))
                getattr(binary, "state_history").extend(binary_state)
                getattr(binary, "event_history").extend(binary_event)
                getattr(binary, "mass_transfer_case_history").extend(MT_case)
                self.flush_entries = len_binary_hist   # this is needded!
                # this is to prevent the flushin of the initial value which is
                # appended twice
                if self.save_initial_conditions:
                    self.flush_entries += 1
            else:
                # the history is going to be flushed in self.stop
                # append None for a faster computation
                state1_hist = empy_h
                state2_hist = empy_h
                self.flush_entries = len_binary_hist
                # this is to prevent the flushin of the initial value which is
                # appended twice
                if self.save_initial_conditions:
                    self.flush_entries += 1
                binary_state = empy_h
                binary_event = empy_h
                MT_case = empy_h
                getattr(stars[0], "state_history").extend(state1_hist)
                getattr(stars[1], "state_history").extend(state2_hist)
                getattr(binary, "state_history").extend(binary_state)
                getattr(binary, "event_history").extend(binary_event)
                getattr(binary, "mass_transfer_case_history").extend(MT_case)

        if binary.state == 'initial_RLOF':
            return

        if (star_2_CO or star_1_CO):
            # Updating Bondi-Hoyle accretion
            for k, star in enumerate(stars):
                if stars_CO[k]:
                    accretor = star
                    k_bh = k
                else:
                    donor = star
            key_bh = POSYDON_TO_MESA['star']['lg_mdot']+'_%d' % (k_bh+1)
            tmp_lg_mdot = np.log10(10**cb_bh[key_bh][-1] + cf.bondi_hoyle(
                binary, accretor, donor, idx=-1,
                wind_disk_criteria=True, scheme='Kudritzki+2000'))
            mdot_edd = cf.eddington_limit(binary, idx=-1)[0]
            if 10**tmp_lg_mdot > mdot_edd:
                tmp_lg_mdot = np.log10(mdot_edd)
            accretor.lg_mdot = tmp_lg_mdot
            if self.save_initial_conditions:
                mdot_history = np.array(cb_bh[key_bh])
                edd = cf.eddington_limit(binary, idx=len_binary_hist)[0]
                history_of_attribute = (np.log10(
                    10**cb_bh[key_bh][0] + cf.bondi_hoyle(
                        binary, accretor, donor, idx=len_binary_hist,
                        wind_disk_criteria=True, scheme='Kudritzki+2000')))
                if 10**history_of_attribute > edd:
                    history_of_attribute = np.log10(edd)
                accretor.lg_mdot_history.append(history_of_attribute)
            if track_interpolation:
                mdot_history = np.array(cb_bh[key_bh])
                # looping from range(-N,0) where 0 is excluded
                # note taht bondi_hoyle concatenates the current binary state
                # hence we loop one back range(-N-1,-1)
                tmp_h = [cf.bondi_hoyle(binary, accretor, donor, idx=i,
                                        wind_disk_criteria=True,
                                        scheme='Kudritzki+2000')
                         for i in range(-length_hist-1, -1)]
                tmp_edd = [cf.eddington_limit(binary, idx=i)[0]
                           for i in range(-length_hist-1, -1)]
                history_of_attribute = np.log10(10**cb_bh[key_bh][:-1] + tmp_h)
                history_of_attribute = [
                    y if x > y else x
                    for x, y in zip(history_of_attribute, tmp_edd)]
                accretor.lg_mdot_history.extend(history_of_attribute)

        # update post processed quanties
        key_post_processed = ['avg_c_in_c_core_at_He_depletion',
                              'co_core_mass_at_He_depletion',
                              'm_core_CE_1cent',
                              'm_core_CE_10cent',
                              'm_core_CE_30cent',
                              'm_core_CE_pure_He_star_10cent',
                              'r_core_CE_1cent',
                              'r_core_CE_10cent',
                              'r_core_CE_30cent',
                              'r_core_CE_pure_He_star_10cent']
        for k, star in enumerate(stars):
            for key in key_post_processed:
                setattr(star, key, cb.final_values['S%d_%s' % (k+1, key)])

        # update nearest neighbor core collapse quantites
        if interpolation_class != 'unstable_MT':
            for MODEL_NAME in MODELS.keys():
                for i, star in enumerate(stars):
                    if (not stars_CO[i] and
                        cb.final_values[f'S{i+1}_{MODEL_NAME}_CO_type'] != 'None'):
                        values = {}
                        for key in ['state', 'SN_type', 'f_fb', 'mass', 'spin',
                                    'm_disk_accreted', 'm_disk_radiated']:
                            if key == "state":
                                state = cb.final_values[f'S{i+1}_{MODEL_NAME}_CO_type']
                                values[key] = state
                            elif key == "SN_type":
                                values[key] = cb.final_values[f'S{i+1}_{MODEL_NAME}_{key}']
                            else:
                                values[key] = cb.final_values[f'S{i+1}_{MODEL_NAME}_{key}']
                        setattr(star, MODEL_NAME, values)
                    else:
                        setattr(star, key, None)

    def initial_final_interpolation(self, star_1_CO=False, star_2_CO=False):
        """Update the binary through initial-final interpolation."""
        # TODO: simplify verbosity of code
        binary = self.binary
        stars = [binary.star_1, binary.star_2]
        stars_CO = [star_1_CO, star_2_CO]
        fv = self.final_values

        for key in BINARYPROPERTIES:
            if POSYDON_TO_MESA['binary'][key] is None:
                setattr(self.binary, key, None)
            elif key == 'time':
                key_p = POSYDON_TO_MESA['binary'][key]
                current = getattr(self.binary, key)
                setattr(self.binary, key, current + fv[key_p])
            elif key == 'nearest_neighbour_distance':
                setattr(self.binary, key, ['None', 'None', 'None'])
            elif key in ['eccentricity', 'V_sys']:
                current = getattr(self.binary, key + '_history')[-1]
                setattr(self.binary, key, current)
            elif key in ['state', 'event', 'mass_transfer_case']:
                continue
            else:
                key_p = POSYDON_TO_MESA['binary'][key]
                setattr(self.binary, key, fv[key_p])

        for k, star in enumerate(stars):
            for key in STARPROPERTIES:
                if not stars_CO[k]:
                    if POSYDON_TO_MESA['star'][key] is None:
                        setattr(star, key, None)
                    elif key == 'mass':
                        key_p = 'star_%d_mass' % (k+1)
                        setattr(star, key, fv[key_p])
                    elif key == 'metallicity':
                        current = getattr(star, key)
                        setattr(star, key, current)
                    elif key == 'profile':
                        setattr(star, key, None)
                    elif key in ['lg_mdot', 'lg_system_mdot', 'lg_wind_mdot']:
                        key_p = POSYDON_TO_MESA['star'][key]+'_%d' % (k+1)
                        setattr(star, key, fv[key_p])
                    elif key == 'state':
                        continue
                    else:
                        key_p = 'S%d_' % (k+1)+POSYDON_TO_MESA['star'][key]
                        setattr(star, key, fv[key_p])
                else:
                    if POSYDON_TO_MESA['star'][key] is None:
                        setattr(star, key, None)
                    elif key == 'mass':
                        key_p = 'star_%d_mass' % (k+1)
                        setattr(star, key, fv[key_p])
                    elif key == 'spin':
                        current = getattr(star, 'spin')
                        setattr(star, key, current)
                    elif key == 'log_R':
                        mass = fv['star_%d_mass' % (k+1)]
                        st = infer_star_state(star_mass=mass, star_CO=True)
                        setattr(star, key, np.log10(CO_radius(mass, st)))
                    elif key == 'metallicity':
                        current = getattr(star, key)
                        setattr(star, key, current)
                    elif key == 'profile':
                        setattr(star, key, None)
                    elif key in ['lg_mdot', 'lg_system_mdot', 'lg_wind_mdot']:
                        key_p = POSYDON_TO_MESA['star'][key]+'_%d' % (k+1)
                        setattr(star, key, fv[key_p])
                    elif key == 'state':
                        continue
                    else:
                        setattr(star, key, None)

        # EXPERIMENTAL feature
        # infer stellar states
        interpolation_class = self.classes['interpolation_class']
        setattr(self.binary, f'interp_class_{self.grid_type}', interpolation_class)
        mt_history = self.classes['mt_history'] # mass transfer history (TF12 plot label)
        setattr(self.binary, f'mt_history_{self.grid_type}', mt_history)

        S1_state_inferred = cf.check_state_of_star(self.binary.star_1,
                                                   star_CO=star_1_CO)
        S2_state_inferred = cf.check_state_of_star(self.binary.star_2,
                                                   star_CO=star_2_CO)
        #S1_state_classified = self.classes['S1_state']
        #S2_state_classified = self.classes['S2_state']

        if interpolation_class != 'initial_MT':
            # DEBUG
            # if S1_state_inferred != S1_state_classified:
            #     warnings.warn('Inferred stellar state of star_1 %s is '
            #                   'different from classified state %s, note that'
            #                   'by default we use the inferred!' %
            #                   (S1_state_inferred,S1_state_classified))
            # if S2_state_inferred != S2_state_classified:
            #     warnings.warn('Inferred stellar state of star_2 %s is '
            #                   'different from classified state %s, note that'
            #                   'by default we use the inferred!' %
            #                   (S2_state_inferred,S2_state_classified))
            setattr(self.binary.star_1, 'state', S1_state_inferred)
            setattr(self.binary.star_2, 'state', S2_state_inferred)
        # else keep the current state

        binary_state, binary_event, MT_case = (
            cf.get_binary_state_and_event_and_mt_case(
                self.binary, interpolation_class, verbose=self.verbose))
        setattr(self.binary, 'state', binary_state)
        setattr(self.binary, 'event', binary_event)
        setattr(self.binary, 'mass_transfer_case', MT_case)

        if binary.state == 'initial_RLOF':
            return

        if (star_2_CO or star_1_CO):
            # Updating Bondi-Hoyle accretion
            for k, star in enumerate(stars):
                if stars_CO[k]:
                    accretor = star
                    k_bh = k
                else:
                    donor = star
            key_bh = POSYDON_TO_MESA['star']['lg_mdot']+'_%d' % (k_bh+1)
            tmp_lg_mdot = np.log10(
                10**fv[key_bh] + cf.bondi_hoyle(
                    binary, accretor, donor, idx=-1,
                    wind_disk_criteria=True, scheme='Kudritzki+2000'))
            mdot_edd = cf.eddington_limit(binary, idx=-1)[0]
            if 10**tmp_lg_mdot > mdot_edd:
                tmp_lg_mdot = np.log10(mdot_edd)
            setattr(accretor, 'lg_mdot', tmp_lg_mdot)

        # update post processed quanties
        key_post_processed = ['avg_c_in_c_core_at_He_depletion',
                              'co_core_mass_at_He_depletion',
                              'm_core_CE_1cent',
                              'm_core_CE_10cent',
                              'm_core_CE_30cent',
                              'm_core_CE_pure_He_star_10cent',
                              'r_core_CE_1cent',
                              'r_core_CE_10cent',
                              'r_core_CE_30cent',
                              'r_core_CE_pure_He_star_10cent']
        stars = [self.binary.star_1, self.binary.star_2]
        stars_CO = [star_1_CO, star_2_CO]
        for k, star in enumerate(stars):
            if not stars_CO[k]:
                for key in key_post_processed:
                    if (interpolation_class == 'unstable_MT'
                        and (key == 'avg_c_in_c_core_at_He_depletion'
                             or key == 'co_core_mass_at_He_depletion')):
                        setattr(star, key, None)
                    else:
                        setattr(star, key, fv['S%d_%s' % (k+1, key)])

        # update interpolated core collapse quantites
        if interpolation_class != 'unstable_MT':
            for MODEL_NAME in MODELS.keys():
                for i, star in enumerate(stars):
                    if (not stars_CO[i] and
                        self.classes[f'S{i+1}_{MODEL_NAME}_CO_type'] != 'None'):
                        values = {}
                        for key in ['state', 'SN_type', 'f_fb', 'mass', 'spin',
                                    'm_disk_accreted', 'm_disk_radiated']:
                            if key == "state":
                                state = self.classes[f'S{i+1}_{MODEL_NAME}_CO_type']
                                values[key] = state
                            elif key == "SN_type":
                                values[key] = self.classes[f'S{i+1}_{MODEL_NAME}_{key}']
                            else:
                                values[key] = fv[f'S{i+1}_{MODEL_NAME}_{key}']
                        setattr(star, MODEL_NAME, values)
                    else:
                        setattr(star, key, None)

    # STOPPING METHODS

    def stop_at_end(self,
                    binary,
                    property=None,
                    value=None,
                    star=None,
                    interpolate=None,
                    star_1_CO=False,
                    star_2_CO=False):
        """Update the binary event if max time has been exceeded."""
        if binary.properties.max_simulation_time - binary.time < 0.0:
            binary.event = 'MaxTime_exceeded'
            return

    def stop_at_condition(self,
                          binary,
                          property="time",
                          value=None,
                          star="star_1",
                          interpolate=False,
                          star_1_CO=False,
                          star_2_CO=False):
        if property in STARPROPERTIES:
            if star == 'star_1':
                current_property = getattr(binary.star_1, property)
                property_history = getattr(binary.star_1,
                                           property + "_history")
                np.array(property_history.append(current_property))
            elif star == 'star_2':
                current_property = getattr(binary.star_2, property)
                property_history = getattr(binary.star_2,
                                           property + "_history")
                np.array(property_history.append(current_property))
            else:
                raise ValueError(
                    'Star can only be "star_1" or "star_2", you passed {0}'.
                    format(star))
            # if property_history[-1] > value:
            #     binary.state += ' (OutsideGrid)'
            #     binary.event = 'END'
            #     return
            # if value > property_history[-1]:
            #     #t = delta_t[-1]
            #     #binary.state += ' (OutsideGrid)'
            #     #binary.event = 'END'
            #     binary.event = 'MaxTime_exceeded'
            #     return
            i = np.where(np.array(property_history) <= value)[0][-1]

        elif property in BINARYPROPERTIES:
            current_property = getattr(binary, property)
            property_history = getattr(binary, property + "_history")
            np.array(property_history.append(current_property))

            # if value > property_history[-1]:
            #     binary.event = 'MaxTime_exceeded'
            #     return
            i = np.where(np.array(property_history) <= value)[0][-1]

            # time at which to interpolate all quantities
            if property == 'time':
                t = value
        else:
            raise ValueError(
                'stop_at_condition does not support property = {0}'.format(
                    property))
        # interpolate to the desired value
        if interpolate:
            if property != 'time':
                raise ValueError('We currently support stop_at_conditon '
                                 'interpolation only for property=time!')
            # interpolate between i and i+1
            interpolated_quanties = {}
            interpolated_quanties['binary'] = {}
            interpolated_quanties['star_1'] = {}
            interpolated_quanties['star_2'] = {}
            for key in STARPROPERTIES:
                for star in ['star_1', 'star_2']:
                    star_obj = getattr(binary, star)
                    if key in ['state', 'profile', 'metallicity']:
                        interpolated_quanties[star][key] = getattr(
                            star_obj, key + "_history")[-1]
                    else:
                        current_property = getattr(star_obj, key)
                        property_history = getattr(star_obj, key + '_history')
                        np.array(property_history.append(current_property))

                        t_before = getattr(binary, 'time_history')[i]
                        t_after = getattr(binary, 'time_history')[i + 1]

                        v_before = property_history[i]
                        v_after = property_history[i + 1]
                        if v_before is None or v_after is None:
                            interpolated_quanties[star][key] = None
                            continue
                        # Debug
                        interpolated_quanties[star][
                            key] = self.interpolate_at_t(
                                t, t_before, t_after, v_before, v_after)
                        # except:
                        # # DEBUG
                        #     print('star', star, 'key', key)
                        #     print('time', t_before, t, t_after)
                        #     print('key', v_before,
                        #           interpolated_quanties[star][key], v_after)
            for key in BINARYPROPERTIES:
                if key in [
                        'state', 'event', 'mass_transfer_case'
                ]:
                # if key in [
                #         'state', 'event', 'mass_transfer_case',
                #         'nearest_neighbour_distance'
                # ]:
                    interpolated_quanties['binary'][key] = getattr(
                        binary, key + "_history")[-1]
                elif key == 'time':
                    interpolated_quanties['binary'][key] = t
                else:
                    current_property = getattr(binary, key)
                    property_history = getattr(binary, key + '_history')
                    np.array(property_history.append(current_property))

                    t_before = getattr(binary, 'time_history')[i]
                    t_after = getattr(binary, 'time_history')[i + 1]

                    v_before = property_history[i]
                    v_after = property_history[i + 1]

                    if v_before is None or v_after is None:
                        interpolated_quanties['binary'][key] = None
                        continue

                    # To deal with V_sys, nearest_neighbour, etc.
                    if hasattr(v_before, '__iter__'):
                        out = []
                        for j in range(len(v_before)):
                            out.append(self.interpolate_at_t(t,
                                                             t_before,
                                                             t_after,
                                                             v_before[j],
                                                             v_after[j]))
                        interpolated_quanties['binary'][key] = out
                    else:
                        interpolated_quanties['binary'][
                            key] = self.interpolate_at_t(t, t_before, t_after,
                                                         v_before, v_after)

        # delete the history above index i and reset all properties to index i
        for key in STARPROPERTIES:
            key_history = key + '_history'
            for star in ['star_1', 'star_2']:
                star_obj = getattr(binary, star)
                if interpolate:
                    # restore the star to interpolated state
                    setattr(star_obj, key, interpolated_quanties[star][key])
                    # detele history from i to the end
                    setattr(star_obj, key_history,
                            getattr(star_obj, key_history)[:i + 1])
                else:
                    # restore the star to state i
                    setattr(star_obj, key, getattr(star_obj, key_history)[i])
                    # detele history from i to the end
                    setattr(star_obj, key_history,
                            getattr(star_obj, key_history)[:i])

        for key in BINARYPROPERTIES:
            key_history = key + '_history'

            if interpolate:
                # restore the binary to interpolated state
                setattr(binary, key, interpolated_quanties['binary'][key])
                # detele history from i to the end
                setattr(binary, key_history,
                        getattr(binary, key_history)[:i + 1])
            else:
                # restore the binarya to state i
                setattr(binary, key, getattr(binary, key_history)[i])
                # detele history from i to the end
                setattr(binary, key_history, getattr(binary, key_history)[:i])

        # in case track_interpolation = False we will flush all the history
        if self.flush_history:
            # DEBUG
            # print('Flushing history between', self.flush_entries,
            #        len(getattr(binary, 'time_history')))
            if self.flush_entries is None:
                raise ValueError('flush_entries cannot be None!')
            for key in STARPROPERTIES:
                key_history = key + '_history'
                for star in ['star_1', 'star_2']:
                    star_obj = getattr(binary, star)
                    # detele last N entries from history
                    setattr(star_obj, key_history, getattr(
                        star_obj, key_history)[:self.flush_entries])
            for key in BINARYPROPERTIES:
                key_history = key + '_history'
                # detele last N entries from history
                setattr(binary, key_history,
                        getattr(binary, key_history)[:self.flush_entries])
            # Check star and binary state, event, MT case
            setattr(
                self.binary.star_1, 'state',
                cf.check_state_of_star(self.binary.star_1, star_CO=star_1_CO))
            setattr(
                self.binary.star_2, 'state',
                cf.check_state_of_star(self.binary.star_2, star_CO=star_2_CO))
            binary_state, binary_event, MT_case = (
                cf.get_binary_state_and_event_and_mt_case(
                    self.binary, verbose=self.verbose))
            setattr(self.binary, 'state', binary_state)
            setattr(self.binary, 'event', binary_event)
            setattr(self.binary, 'mass_transfer_case', MT_case)

    def interpolate_at_t(self, t, t_before, t_after, v_before, v_after):
        """Linear interpolation in time between two points.

        Parameters
        ----------
        t : type
            Description of parameter `t`.
        t_before : type
            Description of parameter `t_before`.
        t_after : type
            Description of parameter `t_after`.
        v_before : type
            Description of parameter `v_before`.
        v_after : type
            Description of parameter `v_after`.

        Returns
        -------
        type
            Description of returned object.

        """

        # Error handling
        if v_before == "None" or v_after == "None":
            return "None"

        slope = (v_after - v_before) / (t_after - t_before)
        v_t = (t - t_before) * slope + v_before

        return v_t


class MS_MS_step(MesaGridStep):
    """Class for performing the MESA step for a MS-MS binary."""

    def __init__(self, metallicity=1., grid_name=None, *args, **kwargs):
        """Initialize a MS_MS_step instance."""
        self.grid_type = 'HMS_HMS'
        self.interp_in_q = True
        if grid_name is None:
            metallicity = convert_metallicity_to_string(metallicity)
            grid_name = 'HMS-HMS/' + metallicity + '_Zsun.h5'
        super().__init__(metallicity=metallicity,
                         grid_name=grid_name,
                         *args, **kwargs)
        # special stuff for my step goes here
        # If nothing to do, no init necessary

        # load grid boundaries
        self.m1_min = min(self._psyTrackInterp.grid.initial_values['star_1_mass'])
        self.m1_max = max(self._psyTrackInterp.grid.initial_values['star_1_mass'])
        self.q_min = 0.05 # can be computed m2_min/m1_min
        self.q_max = 1. # note that for MESA stability we actually run q_max = 0.99
        self.p_min = min(self._psyTrackInterp.grid.initial_values['period_days'])
        self.p_max = max(self._psyTrackInterp.grid.initial_values['period_days'])

    def __call__(self, binary):
        """Apply the MS-MS step on a BinaryStar."""
        # grid set up, both stars are NOT CO
        self.star_1_CO = False
        self.star_2_CO = False
        # check binary is ready before calling the step
        self.binary = binary
        state_1 = self.binary.star_1.state
        state_2 = self.binary.star_2.state
        event = self.binary.event
        m1 = self.binary.star_1.mass
        m2 = self.binary.star_2.mass
        mass_ratio = m2/m1
        p = self.binary.orbital_period
        if (state_1 == 'H-rich_Core_H_burning' and
            state_2 == 'H-rich_Core_H_burning' and
            event == 'ZAMS' and
            self.m1_min <= m1 <= self.m1_max and
            self.q_min <= mass_ratio <= self.q_max and
            self.p_min <= p <= self.p_max):
            self.flip_stars_before_step = False
            super().__call__(self.binary)
        elif (state_1 == 'H-rich_Core_H_burning' and
              state_2 == 'H-rich_Core_H_burning' and
              event == 'ZAMS' and
              self.m1_min <= m2 <= self.m1_max and
              self.q_min <= 1./mass_ratio <= self.q_max and
              self.p_min <= p <= self.p_max):
            self.flip_stars_before_step = True
            super().__call__(self.binary)
        # redirect if outside grid
        elif (state_1 == 'H-rich_Core_H_burning' and
              state_2 == 'H-rich_Core_H_burning' and
              event == 'ZAMS' and
              p > self.p_max):
            self.binary.event = 'redirect_from_ZAMS'
            return
        # outside the mass grid for m1
        elif (state_1 == 'H-rich_Core_H_burning' and
              state_2 == 'H-rich_Core_H_burning' and
              event == 'ZAMS' and
              p <= self.p_max and
              (m1 < self.m1_min or m1 > self.m1_max)):
            self.binary.event = 'ERR'
            self.binary.state = 'FAILED'
            raise ValueError(f'The mass of m1 ({m1}) is outside the grid,'
                             'while the period is inside the grid.')
        # outside the mass grid for m2
        elif (state_1 == 'H-rich_Core_H_burning' and
              state_2 == 'H-rich_Core_H_burning' and
              event == 'ZAMS' and
              p <= self.p_max and
              (mass_ratio < self.q_min or mass_ratio > self.q_max)):
            self.binary.event = 'FAILED'
            self.binary.state = 'ERR'
            raise ValueError(f'The mass of m2 ({m2}) is outside the grid,'
                             'while the period is inside the grid.')
        # redirect if CC1
        elif (state_1 == 'H-rich_Central_C_depletion'):
            self.binary.event = 'CC1'
            return
        # redirect if CC2
        elif (state_2 == 'H-rich_Central_C_depletion'):
            self.binary.event = 'CC2'
            return
        else:
            self.binary.event = 'FAILED'
            self.binary.state = 'ERR'
            raise ValueError('The star_1.state = %s, star_2.state = %s, '
                             'binary.event = %s and not H-rich_Core_H_burning '
                             '- H-rich_Core_H_burning - * - ZAMS'
                             % (state_1, state_2, event))


class CO_HMS_RLO_step(MesaGridStep):
    """Class for performing the MESA step for a CO-HMS_RLO binary."""

    def __init__(self, metallicity=1., grid_name=None, *args, **kwargs):
        """Initialize a CO_HMS_RLO_step instance."""
        self.grid_type = 'CO_HMS_RLO'
        self.interp_in_q = False
        if grid_name is None:
            metallicity = convert_metallicity_to_string(metallicity)
            grid_name = 'CO-HMS_RLO/' + metallicity + '_Zsun.h5'
        super().__init__(metallicity=metallicity,
                         grid_name=grid_name,
                         *args, **kwargs)
        # special stuff for my step goes here
        # If nothing to do, no init necessary

        # load grid boundaries
        self.m1_min = min(self._psyTrackInterp.grid.initial_values['star_1_mass'])
        self.m1_max = max(self._psyTrackInterp.grid.initial_values['star_1_mass'])
        self.m2_min = min(self._psyTrackInterp.grid.initial_values['star_2_mass'])
        self.m2_max = max(self._psyTrackInterp.grid.initial_values['star_2_mass'])
        self.p_min = min(self._psyTrackInterp.grid.initial_values['period_days'])
        self.p_max = max(self._psyTrackInterp.grid.initial_values['period_days'])

    def __call__(self, binary):
        """Evolve a binary using the MESA step."""
        # grid set up assume CO is star_2
        self.star_1_CO = False
        self.star_2_CO = True
        # check binary is ready before calling the step
        self.binary = binary
        event = self.binary.event
        state = binary.state
        state_1 = binary.star_1.state
        state_2 = binary.star_2.state
        m1 = self.binary.star_1.mass
        m2 = self.binary.star_2.mass
        p = self.binary.orbital_period
        ecc = self.binary.eccentricity

        # TODO: import states from flow_chart.py
        FOR_RLO_STATES = ["H-rich_Core_H_burning",
                          "H-rich_Shell_H_burning",
                          "H-rich_Core_He_burning",
                          "H-rich_Central_He_depleted",
                          "H-rich_Core_C_burning",
                          "stripped_He_Core_H_burning",
                          "H-rich_Central_C_depletion",  # filtered out below
                          "H-rich_non_burning"]

        # check the star states
        # TODO: import states from flow_chart.py
        if (state_2 in ["WD", "NS", "BH"]
                and (state_1 in FOR_RLO_STATES) and event == "oRLO1"):
            self.flip_stars_before_step = False
            # catch and redirect double core collapse, this happens if q=1:
            if self.binary.star_1.state == 'H-rich_Central_C_depletion':
                self.binary.event = 'CC1'
                return
        # TODO: import states from flow_chart.py
        elif (state_1 in ["WD", "NS", "BH"] and (state_2 in FOR_RLO_STATES)
                and event == "oRLO2"):
            self.flip_stars_before_step = True
            # catch and redirect double core collapse, this happens if q=1:
            if self.binary.star_2.state == 'H-rich_Central_C_depletion':
                self.binary.event = 'CC2'
                return
        else:
            raise ValueError(
                'The star_1.state = %s, star_2.state = %s, binary.state = %s, '
                'binary.event = %s and not CO - HMS - oRLO1/oRLO2!'
                % (state_1, state_2, state, event))
        # redirect if outside grids
        if ((not self.flip_stars_before_step and
            self.m1_min <= m1 <= self.m1_max and
            self.m2_min <= m2 <= self.m2_max and
            self.p_min <= p <= self.p_max and
            ecc == 0.) or (self.flip_stars_before_step and
            self.m1_min <= m2 <= self.m1_max and
            self.m2_min <= m1 <= self.m2_max and
            self.p_min <= p <= self.p_max and
            ecc == 0.)):
            super().__call__(self.binary)
        else:
            if len(self.binary.state_history) > 2:
                if self.binary.state_history[-2] == 'detached':
<<<<<<< HEAD
                    self.state = "FAILED"
=======
                    self.binary.state = "ERR"
                    self.binary.event = "FAILED"
>>>>>>> b38d3f81
                    raise ValueError('CO_HMS_RLO binary outside grid and coming from detached')
                
            self.binary.state = "detached"
            self.binary.event = "redirect_from_CO_HMS_RLO"
            return

class CO_HeMS_RLO_step(MesaGridStep):
    """Class for performing the MESA step for a CO-HeMS_RLO binary."""

    def __init__(self, metallicity=1., grid_name=None, *args, **kwargs):
        """Initialize a CO_HeMS_RLO_step instance."""
        self.grid_type = 'CO_HeMS_RLO'
        self.interp_in_q = False
        if grid_name is None:
            metallicity = convert_metallicity_to_string(metallicity)
            grid_name = 'CO-HeMS_RLO/' + metallicity + '_Zsun.h5'
        super().__init__(metallicity=metallicity,
                         grid_name=grid_name,
                         *args, **kwargs)
        # special stuff for my step goes here
        # If nothing to do, no init necessary

        # load grid boundaries
        self.m1_min = min(self._psyTrackInterp.grid.initial_values['star_1_mass'])
        self.m1_max = max(self._psyTrackInterp.grid.initial_values['star_1_mass'])
        self.m2_min = min(self._psyTrackInterp.grid.initial_values['star_2_mass'])
        self.m2_max = max(self._psyTrackInterp.grid.initial_values['star_2_mass'])
        self.p_min = min(self._psyTrackInterp.grid.initial_values['period_days'])
        self.p_max = max(self._psyTrackInterp.grid.initial_values['period_days'])

    def __call__(self, binary):
        """Evolve a binary using the MESA step."""
        # grid set up assume CO is star_2
        self.star_1_CO = False
        self.star_2_CO = True
        # check binary is ready before calling the step
        self.binary = binary
        event = self.binary.event
        state = binary.state
        state_1 = binary.star_1.state
        state_2 = binary.star_2.state
        m1 = self.binary.star_1.mass
        m2 = self.binary.star_2.mass
        p = self.binary.orbital_period
        ecc = self.binary.eccentricity

        # TODO: import states from flow_chart.py
        CO_He_STATES = [
            'stripped_He_Core_He_burning',
            'stripped_He_Shell_He_burning',
            'stripped_He_Central_He_depleted',
            'stripped_He_Central_C_depletion',  # filtered out below
            # include systems that are on the brink of He exhaustion
            'stripped_He_non_burning',
            # include systems post CE with core_definition_H_fraction=0.1
            'H-rich_non_burning'
                        ]

        # check the star states
        # TODO: import states from flow_chart.py
        if (state_2 in ["WD", "NS", "BH"]
                and (state_1 in CO_He_STATES) and event == "oRLO1"):
            self.flip_stars_before_step = False
            # catch and redirect double core collapse, this happens if q=1:
            if self.binary.star_1.state == 'stripped_He_Central_C_depletion':
                self.binary.event = 'CC1'
                return
        # TODO: import states from flow_chart.py
        elif (state_1 in ["WD", "NS", "BH"] and (state_2 in CO_He_STATES)
                and event == "oRLO2"):
            self.flip_stars_before_step = True
            # catch and redirect double core collapse, this happens if q=1:
            if self.binary.star_2.state == 'stripped_He_Central_C_depletion':
                self.binary.event = 'CC2'
                return
        else:
            raise ValueError(
                'The star_1.state = %s, star_2.state = %s, binary.state = %s, '
                'binary.event = %s and not CO - HeMS - oRLO1/oRLO2!'
                % (state_1, state_2, state, event))
        # redirect if outside grids
        if ((not self.flip_stars_before_step and
            self.m1_min <= m1 <= self.m1_max and
            self.m2_min <= m2 <= self.m2_max and
            self.p_min <= p <= self.p_max and
            ecc == 0.) or (self.flip_stars_before_step and
            self.m1_min <= m2 <= self.m1_max and
            self.m2_min <= m1 <= self.m2_max and
            self.p_min <= p <= self.p_max and
            ecc == 0.)):
            super().__call__(self.binary)
        else:
            if len(self.binary.state_history) > 2:
                if self.binary.state_history[-2] == 'detached':
<<<<<<< HEAD
                    self.state = "FAILED"
=======
                    self.binary.event = 'FAILED'
                    self.binary.state = 'ERR'
>>>>>>> b38d3f81
                    raise ValueError('CO_HeMS_RLO binary outside grid and coming from detached')
                
            self.binary.state = "detached"
            self.binary.event = "redirect_from_CO_HeMS_RLO"
            return

class CO_HeMS_step(MesaGridStep):
    """Class for performing the MESA step for a CO-HeMS binary."""

    def __init__(self, metallicity=1., grid_name=None, *args, **kwargs):
        """Initialize a CO_HeMS_step instance."""
        self.grid_type = 'CO_HeMS'
        self.interp_in_q = False
        if grid_name is None:
            metallicity = convert_metallicity_to_string(metallicity)
            grid_name = 'CO-HeMS/' + metallicity + '_Zsun.h5'
        super().__init__(metallicity=metallicity,
                         grid_name=grid_name,
                         *args, **kwargs)
        # special stuff for my step goes here
        # If nothing to do, no init necessary

        # load grid boundaries
        self.m1_min = min(self._psyTrackInterp.grid.initial_values['star_1_mass'])
        self.m1_max = max(self._psyTrackInterp.grid.initial_values['star_1_mass'])
        self.m2_min = min(self._psyTrackInterp.grid.initial_values['star_2_mass'])
        self.m2_max = max(self._psyTrackInterp.grid.initial_values['star_2_mass'])
        self.p_min = min(self._psyTrackInterp.grid.initial_values['period_days'])
        self.p_max = max(self._psyTrackInterp.grid.initial_values['period_days'])

    def __call__(self, binary):
        """Apply the CO_HeMS step to a BinaryStar object."""
        # grid set up assume CO is star_2
        self.star_1_CO = False
        self.star_2_CO = True
        # check binary is ready before calling the step
        self.binary = binary
        state_1 = self.binary.star_1.state
        state_2 = self.binary.star_2.state
        event = self.binary.event
        m1 = self.binary.star_1.mass
        m2 = self.binary.star_2.mass
        p = self.binary.orbital_period
        ecc = self.binary.eccentricity

        # TODO: import states from flow_chart.py
        CO_He_STATES = [
            'stripped_He_Core_He_burning',
            'stripped_He_Shell_He_burning',
            'stripped_He_Central_He_depleted',
            'stripped_He_Central_C_depletion',  # filtered out below
            # include systems that are on the brink of He exhaustion
            'stripped_He_non_burning',
            # include systems post CE with core_definition_H_fraction=0.1
            'H-rich_non_burning'
                        ]
        # TODO: import states from flow_chart.py
        if (state_2 in ['WD', 'NS', 'BH']
                and state_1 in CO_He_STATES and event is None):
            self.flip_stars_before_step = False
            # catch and redirect double core collapse, this happens if q=1:
            if self.binary.star_1.state == 'stripped_He_Central_C_depletion':
                self.binary.event = 'CC1'
                # REMOVED assume circularisation after first CC
                # new_separation = self.binary.separation*(
                #     1.-self.binary.eccentricity**2)
                # self.binary.separation = new_separation
                # self.binary.orbital_period = orbital_period_from_separation(
                #     new_separation, m1, m2)
                # self.binary.eccentricity = 0.
                return
        # TODO: import states from flow_chart.py
        elif (state_1 in ['WD', 'NS', 'BH']
                and state_2 in CO_He_STATES and event is None):
            self.flip_stars_before_step = True
            # catch and redirect double core collapse, this happens if q=1:
            if self.binary.star_2.state == 'stripped_He_Central_C_depletion':
                self.binary.event = 'CC2'
                return
        else:
            raise ValueError(
                'The star_1.state = %s, star_2.state = %s, binary.event = %s '
                'not supported by CO - HeMS grid!' % (state_1, state_2, event))

        # redirect if outside grids
        # remember that in MESA the CO object is star_2
        if ((not self.flip_stars_before_step and
            self.m1_min <= m1 <= self.m1_max and
            self.m2_min <= m2 <= self.m2_max and
            self.p_min <= p <= self.p_max and
            ecc == 0.) or (self.flip_stars_before_step and
            self.m1_min <= m2 <= self.m1_max and
            self.m2_min <= m1 <= self.m2_max and
            self.p_min <= p <= self.p_max and
            ecc == 0.)):
            super().__call__(binary)
        else:
            if len(self.binary.state_history) > 2:
                if self.binary.state_history[-2] == 'detached':
<<<<<<< HEAD
                    self.state = "FAILED"
                    raise ValueError('CO_HeMS binary outside grid and coming from detached')
                
=======
                    self.binary.event = 'FAILED'
                    self.binary.state = 'ERR'
                    raise ValueError('CO_HeMS binary outside grid and coming from detached')
>>>>>>> b38d3f81
            self.binary.event = 'redirect_from_CO_HeMS'
            return<|MERGE_RESOLUTION|>--- conflicted
+++ resolved
@@ -1414,12 +1414,8 @@
         else:
             if len(self.binary.state_history) > 2:
                 if self.binary.state_history[-2] == 'detached':
-<<<<<<< HEAD
-                    self.state = "FAILED"
-=======
                     self.binary.state = "ERR"
                     self.binary.event = "FAILED"
->>>>>>> b38d3f81
                     raise ValueError('CO_HMS_RLO binary outside grid and coming from detached')
                 
             self.binary.state = "detached"
@@ -1514,12 +1510,8 @@
         else:
             if len(self.binary.state_history) > 2:
                 if self.binary.state_history[-2] == 'detached':
-<<<<<<< HEAD
-                    self.state = "FAILED"
-=======
                     self.binary.event = 'FAILED'
                     self.binary.state = 'ERR'
->>>>>>> b38d3f81
                     raise ValueError('CO_HeMS_RLO binary outside grid and coming from detached')
                 
             self.binary.state = "detached"
@@ -1619,14 +1611,8 @@
         else:
             if len(self.binary.state_history) > 2:
                 if self.binary.state_history[-2] == 'detached':
-<<<<<<< HEAD
-                    self.state = "FAILED"
-                    raise ValueError('CO_HeMS binary outside grid and coming from detached')
-                
-=======
                     self.binary.event = 'FAILED'
                     self.binary.state = 'ERR'
                     raise ValueError('CO_HeMS binary outside grid and coming from detached')
->>>>>>> b38d3f81
             self.binary.event = 'redirect_from_CO_HeMS'
             return