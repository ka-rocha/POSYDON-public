--- conflicted
+++ resolved
@@ -1278,21 +1278,6 @@
         m2 = self.binary.star_2.mass
         mass_ratio = m2/m1
         p = self.binary.orbital_period
-<<<<<<< HEAD
-        if (state_1 == 'H-rich_Core_H_burning' and 
-            state_2 == 'H-rich_Core_H_burning' and 
-            event == 'ZAMS' and
-            self.m1_min <= m1 <= self.m1_max and 
-            self.q_min <= mass_ratio <= self.q_max and 
-            self.p_min <= p <= self.p_max):
-            self.flip_stars_before_step = False
-            super().__call__(self.binary)
-        elif (state_1 == 'H-rich_Core_H_burning' and 
-              state_2 == 'H-rich_Core_H_burning' and 
-              event == 'ZAMS' and
-              self.m1_min <= m2 <= self.m1_max and
-              self.q_min <= 1./mass_ratio <= self.q_max and 
-=======
         if (state_1 == 'H-rich_Core_H_burning' and
             state_2 == 'H-rich_Core_H_burning' and
             event == 'ZAMS' and
@@ -1306,25 +1291,10 @@
               event == 'ZAMS' and
               self.m1_min <= m2 <= self.m1_max and
               self.q_min <= 1./mass_ratio <= self.q_max and
->>>>>>> b218c045
               self.p_min <= p <= self.p_max):
             self.flip_stars_before_step = True
             super().__call__(self.binary)
         # redirect if outside grid
-<<<<<<< HEAD
-        elif (state_1 == 'H-rich_Core_H_burning' and 
-              state_2 == 'H-rich_Core_H_burning' and 
-              event == 'ZAMS' and 
-              p > self.p_max):
-            self.binary.event = 'redirect'
-            return
-        # redirect if CC1
-        elif (state_1 == 'H-rich_Central_C_depletion'):     
-            self.binary.event = 'CC1'
-            return
-        # redirect if CC2
-        elif (state_2 == 'H-rich_Central_C_depletion'):     
-=======
         elif (state_1 == 'H-rich_Core_H_burning' and
               state_2 == 'H-rich_Core_H_burning' and
               event == 'ZAMS' and
@@ -1337,7 +1307,6 @@
             return
         # redirect if CC2
         elif (state_2 == 'H-rich_Central_C_depletion'):
->>>>>>> b218c045
             self.binary.event = 'CC2'
             return
         else:
@@ -1429,21 +1398,12 @@
                 % (state_1, state_2, state, event))
         # redirect if outside grids
         if ((not self.flip_stars_before_step and
-<<<<<<< HEAD
-            self.m1_min <= m1 <= self.m1_max and 
-            self.m2_min <= m2 <= self.m2_max and 
-            self.p_min <= p <= self.p_max and
-            ecc == 0.) or (self.flip_stars_before_step and
-            self.m1_min <= m2 <= self.m1_max and 
-            self.m2_min <= m1 <= self.m2_max and 
-=======
             self.m1_min <= m1 <= self.m1_max and
             self.m2_min <= m2 <= self.m2_max and
             self.p_min <= p <= self.p_max and
             ecc == 0.) or (self.flip_stars_before_step and
             self.m1_min <= m2 <= self.m1_max and
             self.m2_min <= m1 <= self.m2_max and
->>>>>>> b218c045
             self.p_min <= p <= self.p_max and
             ecc == 0.)):
             super().__call__(self.binary)
@@ -1467,11 +1427,7 @@
                          *args, **kwargs)
         # special stuff for my step goes here
         # If nothing to do, no init necessary
-<<<<<<< HEAD
         
-=======
-
->>>>>>> b218c045
         # load grid boundaries
         self.m1_min = min(self._psyTrackInterp.grid.initial_values['star_1_mass'])
         self.m1_max = max(self._psyTrackInterp.grid.initial_values['star_1_mass'])
@@ -1532,31 +1488,18 @@
                 % (state_1, state_2, state, event))
         # redirect if outside grids
         if ((not self.flip_stars_before_step and
-<<<<<<< HEAD
-            self.m1_min <= m1 <= self.m1_max and 
-            self.m2_min <= m2 <= self.m2_max and 
-            self.p_min <= p <= self.p_max and
-            ecc == 0.) or (self.flip_stars_before_step and
-            self.m1_min <= m2 <= self.m1_max and 
-            self.m2_min <= m1 <= self.m2_max and 
-=======
             self.m1_min <= m1 <= self.m1_max and
             self.m2_min <= m2 <= self.m2_max and
             self.p_min <= p <= self.p_max and
             ecc == 0.) or (self.flip_stars_before_step and
             self.m1_min <= m2 <= self.m1_max and
             self.m2_min <= m1 <= self.m2_max and
->>>>>>> b218c045
             self.p_min <= p <= self.p_max and
             ecc == 0.)):
             super().__call__(self.binary)
         else:
             self.binary.state = "detached"
-<<<<<<< HEAD
-            self.binary.event = "redirect"
-=======
             self.binary.event = "redirect_from_CO_HeMS_RLO"
->>>>>>> b218c045
             return
 
 class CO_HeMS_step(MesaGridStep):
@@ -1648,21 +1591,12 @@
         # redirect if outside grids
         # remember that in MESA the CO object is star_2
         if ((not self.flip_stars_before_step and
-<<<<<<< HEAD
-            self.m1_min <= m1 <= self.m1_max and 
-            self.m2_min <= m2 <= self.m2_max and 
-            self.p_min <= p <= self.p_max and
-            ecc == 0.) or (self.flip_stars_before_step and
-            self.m1_min <= m2 <= self.m1_max and 
-            self.m2_min <= m1 <= self.m2_max and 
-=======
             self.m1_min <= m1 <= self.m1_max and
             self.m2_min <= m2 <= self.m2_max and
             self.p_min <= p <= self.p_max and
             ecc == 0.) or (self.flip_stars_before_step and
             self.m1_min <= m2 <= self.m1_max and
             self.m2_min <= m1 <= self.m2_max and
->>>>>>> b218c045
             self.p_min <= p <= self.p_max and
             ecc == 0.)):
             super().__call__(binary)
